# SPDX-License-Identifier: Apache-2.0

import ast
import copy
import enum
import hashlib
import inspect
import json
import re
import textwrap
import uuid
import warnings
from collections import Counter
from contextlib import contextmanager
from dataclasses import (MISSING, Field, asdict, dataclass, field, fields,
                         is_dataclass, replace)
from functools import cached_property
from importlib.util import find_spec
from pathlib import Path
from typing import (TYPE_CHECKING, Any, Callable, ClassVar, Literal, Optional,
                    Protocol, TypeVar, Union, cast, get_args, get_origin)

import torch
from torch.distributed import ProcessGroup, ReduceOp
from transformers import PretrainedConfig
from typing_extensions import deprecated

import vllm.envs as envs
from vllm import version
from vllm.compilation.inductor_pass import CallableInductorPass, InductorPass
from vllm.logger import init_logger
from vllm.model_executor.layers.quantization import (QUANTIZATION_METHODS,
                                                     QuantizationMethods,
                                                     get_quantization_config)
from vllm.model_executor.models import ModelRegistry
from vllm.platforms import current_platform
from vllm.tracing import is_otel_available, otel_import_error_traceback
from vllm.transformers_utils.config import (
    ConfigFormat, get_config, get_hf_image_processor_config,
    get_hf_text_config, get_pooling_config,
    get_sentence_transformer_tokenizer_config, is_encoder_decoder,
    try_get_generation_config, uses_mrope)
from vllm.transformers_utils.s3_utils import S3Model
from vllm.transformers_utils.utils import is_s3, maybe_model_redirect
from vllm.utils import (GiB_bytes, LayerBlockType, cuda_device_count_stateless,
                        get_cpu_memory, get_open_port, is_torch_equal_or_newer,
                        random_uuid, resolve_obj_by_qualname)

if TYPE_CHECKING:
    from _typeshed import DataclassInstance
    from ray.util.placement_group import PlacementGroup

    from vllm.executor.executor_base import ExecutorBase
    from vllm.model_executor.layers.quantization.base_config import (
        QuantizationConfig)
    from vllm.model_executor.model_loader import BaseModelLoader

    ConfigType = type[DataclassInstance]
else:
    QuantizationConfig = Any
    ConfigType = type

logger = init_logger(__name__)

ConfigT = TypeVar("ConfigT", bound=ConfigType)

# This value is chosen to have a balance between ITL and TTFT. Note it is
# not optimized for throughput.
_DEFAULT_MAX_NUM_BATCHED_TOKENS = 2048
_POOLING_MODEL_MAX_NUM_BATCHED_TOKENS = 32768
_MULTIMODAL_MODEL_MAX_NUM_BATCHED_TOKENS = 5120

TaskOption = Literal["auto", "generate", "embedding", "embed", "classify",
                     "score", "reward", "transcription"]

_ResolvedTask = Literal["generate", "embed", "classify", "score", "reward",
                        "draft", "transcription"]

RunnerType = Literal["generate", "pooling", "draft", "transcription"]

_RUNNER_TASKS: dict[RunnerType, list[_ResolvedTask]] = {
    "generate": ["generate"],
    "pooling": ["embed", "classify", "score", "reward"],
    "draft": ["draft"],
    "transcription": ["transcription"],
}

_TASK_RUNNER: dict[_ResolvedTask, RunnerType] = {
    task: runner
    for runner, tasks in _RUNNER_TASKS.items()
    for task in tasks
}

HfOverrides = Union[dict[str, Any], Callable[[PretrainedConfig],
                                             PretrainedConfig]]


class SupportsHash(Protocol):

    def compute_hash(self) -> str:
        ...


class SupportsMetricsInfo(Protocol):

    def metrics_info(self) -> dict[str, str]:
        ...


class ModelImpl(str, enum.Enum):
    AUTO = "auto"
    VLLM = "vllm"
    TRANSFORMERS = "transformers"


def get_attr_docs(cls: type[Any]) -> dict[str, str]:
    """
    Get any docstrings placed after attribute assignments in a class body.

    https://davidism.com/mit-license/
    """

    def pairwise(iterable):
        """
        Manually implement https://docs.python.org/3/library/itertools.html#itertools.pairwise

        Can be removed when Python 3.9 support is dropped.
        """
        iterator = iter(iterable)
        a = next(iterator, None)

        for b in iterator:
            yield a, b
            a = b

    cls_node = ast.parse(textwrap.dedent(inspect.getsource(cls))).body[0]

    if not isinstance(cls_node, ast.ClassDef):
        raise TypeError("Given object was not a class.")

    out = {}

    # Consider each pair of nodes.
    for a, b in pairwise(cls_node.body):
        # Must be an assignment then a constant string.
        if (not isinstance(a, (ast.Assign, ast.AnnAssign))
                or not isinstance(b, ast.Expr)
                or not isinstance(b.value, ast.Constant)
                or not isinstance(b.value.value, str)):
            continue

        doc = inspect.cleandoc(b.value.value)

        # An assignment can have multiple targets (a = b = v), but an
        # annotated assignment only has one target.
        targets = a.targets if isinstance(a, ast.Assign) else [a.target]

        for target in targets:
            # Must be assigning to a plain name.
            if not isinstance(target, ast.Name):
                continue

            out[target.id] = doc

    return out


def config(cls: ConfigT) -> ConfigT:
    """
    A decorator that ensures all fields in a dataclass have default values
    and that each field has a docstring.

    If a `ConfigT` is used as a CLI argument itself, the default value provided
    by `get_kwargs` will be the result parsing a JSON string as the kwargs
    (i.e. `ConfigT(**json.loads(cli_arg))`). However, if a particular `ConfigT`
    requires custom construction from CLI (i.e. `CompilationConfig`), it can
    have a `from_cli` method, which will be called instead.
    """
    if not is_dataclass(cls):
        raise TypeError("The decorated class must be a dataclass.")
    attr_docs = get_attr_docs(cls)
    for f in fields(cls):
        if f.init and f.default is MISSING and f.default_factory is MISSING:
            raise ValueError(
                f"Field '{f.name}' in {cls.__name__} must have a default value."
            )

        if f.name not in attr_docs:
            raise ValueError(
                f"Field '{f.name}' in {cls.__name__} must have a docstring.")

        if get_origin(f.type) is Union:
            args = get_args(f.type)
            literal_args = [arg for arg in args if get_origin(arg) is Literal]
            if len(literal_args) > 1:
                raise ValueError(
                    f"Field '{f.name}' in {cls.__name__} must use a single "
                    "Literal type. Please use 'Literal[Literal1, Literal2]' "
                    "instead of 'Union[Literal1, Literal2]'.")
    return cls


def get_field(cls: ConfigType, name: str) -> Field:
    """Get the default factory field of a dataclass by name. Used for getting
    default factory fields in `EngineArgs`."""
    if not is_dataclass(cls):
        raise TypeError("The given class is not a dataclass.")
    cls_fields = {f.name: f for f in fields(cls)}
    if name not in cls_fields:
        raise ValueError(f"Field '{name}' not found in {cls.__name__}.")
    named_field: Field = cls_fields[name]
    if (default_factory := named_field.default_factory) is not MISSING:
        return field(default_factory=default_factory)
    if (default := named_field.default) is not MISSING:
        return field(default=default)
    raise ValueError(
        f"{cls.__name__}.{name} must have a default value or default factory.")


def is_init_field(cls: ConfigType, name: str) -> bool:
    return next(f for f in fields(cls) if f.name == name).init


TokenizerMode = Literal["auto", "slow", "mistral", "custom"]
ModelDType = Literal["auto", "half", "float16", "bfloat16", "float", "float32"]


@config
@dataclass
class ModelConfig:
    """Configuration for the model."""

    model: str = "facebook/opt-125m"
    """Name or path of the Hugging Face model to use. It is also used as the
    content for `model_name` tag in metrics output when `served_model_name` is
    not specified."""
    task: Literal[TaskOption, Literal["draft"]] = "auto"
    """The task to use the model for. Each vLLM instance only supports one
    task, even if the same model can be used for multiple tasks. When the model
    only supports one task, "auto" can be used to select it; otherwise, you
    must specify explicitly which task to use."""
    tokenizer: str = None  # type: ignore
    """Name or path of the Hugging Face tokenizer to use. If unspecified, model
    name or path will be used."""
    tokenizer_mode: TokenizerMode = "auto"
    """Tokenizer mode:\n
    - "auto" will use the fast tokenizer if available.\n
    - "slow" will always use the slow tokenizer.\n
    - "mistral" will always use the tokenizer from `mistral_common`.\n
    - "custom" will use --tokenizer to select the preregistered tokenizer."""
    trust_remote_code: bool = False
    """Trust remote code (e.g., from HuggingFace) when downloading the model
    and tokenizer."""
    dtype: Union[ModelDType, torch.dtype] = "auto"
    """Data type for model weights and activations:\n
    - "auto" will use FP16 precision for FP32 and FP16 models, and BF16
    precision for BF16 models.\n
    - "half" for FP16. Recommended for AWQ quantization.\n
    - "float16" is the same as "half".\n
    - "bfloat16" for a balance between precision and range.\n
    - "float" is shorthand for FP32 precision.\n
    - "float32" for FP32 precision."""
    seed: Optional[int] = None
    """Random seed for reproducibility."""
    hf_config_path: Optional[str] = None
    """Name or path of the Hugging Face config to use. If unspecified, model
    name or path will be used."""
    allowed_local_media_path: str = ""
    """Allowing API requests to read local images or videos from directories
    specified by the server file system. This is a security risk. Should only
    be enabled in trusted environments."""
    revision: Optional[str] = None
    """The specific model version to use. It can be a branch name, a tag name,
    or a commit id. If unspecified, will use the default version."""
    code_revision: Optional[str] = None
    """The specific revision to use for the model code on the Hugging Face Hub.
    It can be a branch name, a tag name, or a commit id. If unspecified, will
    use the default version."""
    rope_scaling: dict[str, Any] = field(default_factory=dict)
    """RoPE scaling configuration. For example,
    `{"rope_type":"dynamic","factor":2.0}`."""
    rope_theta: Optional[float] = None
    """RoPE theta. Use with `rope_scaling`. In some cases, changing the RoPE
    theta improves the performance of the scaled model."""
    tokenizer_revision: Optional[str] = None
    """The specific revision to use for the tokenizer on the Hugging Face Hub.
    It can be a branch name, a tag name, or a commit id. If unspecified, will
    use the default version."""
    max_model_len: int = None  # type: ignore
    """Model context length (prompt and output). If unspecified, will be
    automatically derived from the model config.

    When passing via `--max-model-len`, supports k/m/g/K/M/G in human-readable
    format. Examples:\n
    - 1k -> 1000\n
    - 1K -> 1024\n
    - 25.6k -> 25,600"""
    spec_target_max_model_len: Optional[int] = None
    """Specify the the maximum length for spec decoding draft models."""
    quantization: Optional[QuantizationMethods] = None
    """Method used to quantize the weights. If `None`, we first check the
    `quantization_config` attribute in the model config file. If that is
    `None`, we assume the model weights are not quantized and use `dtype` to
    determine the data type of the weights."""
    enforce_eager: bool = False
    """Whether to always use eager-mode PyTorch. If True, we will disable CUDA
    graph and always execute the model in eager mode. If False, we will use
    CUDA graph and eager execution in hybrid for maximal performance and
    flexibility."""
    max_seq_len_to_capture: int = 8192
    """Maximum sequence len covered by CUDA graphs. When a sequence has context
    length larger than this, we fall back to eager mode. Additionally for
    encoder-decoder models, if the sequence length of the encoder input is
    larger than this, we fall back to the eager mode."""
    max_logprobs: int = 20
    """Maximum number of log probabilities to return when `logprobs` is
    specified in `SamplingParams`. The default value comes the default for the
    OpenAI Chat Completions API."""
    disable_sliding_window: bool = False
    """Whether to disable sliding window. If True, we will disable the sliding
    window functionality of the model, capping to sliding window size. If the
    model does not support sliding window, this argument is ignored."""
    disable_cascade_attn: bool = False
    """Disable cascade attention for V1. While cascade attention does not
    change the mathematical correctness, disabling it could be useful for
    preventing potential numerical issues. Note that even if this is set to
    False, cascade attention will be only used when the heuristic tells that
    it's beneficial."""
    skip_tokenizer_init: bool = False
    """Skip initialization of tokenizer and detokenizer. Expects valid
    `prompt_token_ids` and `None` for prompt from the input. The generated
    output will contain token ids."""
    enable_prompt_embeds: bool = False
    """If `True`, enables passing text embeddings as inputs via the
    `prompt_embeds` key. Note that enabling this will double the time required
    for graph compilation."""
    served_model_name: Optional[Union[str, list[str]]] = None
    """The model name(s) used in the API. If multiple names are provided, the
    server will respond to any of the provided names. The model name in the
    model field of a response will be the first name in this list. If not
    specified, the model name will be the same as the `--model` argument. Noted
    that this name(s) will also be used in `model_name` tag content of
    prometheus metrics, if multiple names provided, metrics tag will take the
    first one."""
    limit_mm_per_prompt: dict[str, int] = field(default_factory=dict)
    """Maximum number of data items per modality per prompt. Only applicable
    for multimodal models."""
    use_async_output_proc: bool = True
    """Whether to use async output processor."""
    config_format: Union[str, ConfigFormat] = ConfigFormat.AUTO.value
    """The format of the model config to load:\n
    - "auto" will try to load the config in hf format if available else it
    will try to load in mistral format.\n
    - "hf" will load the config in hf format.\n
    - "mistral" will load the config in mistral format."""
    hf_token: Optional[Union[bool, str]] = None
    """The token to use as HTTP bearer authorization for remote files . If
    `True`, will use the token generated when running `huggingface-cli login`
    (stored in `~/.huggingface`)."""
    hf_overrides: HfOverrides = field(default_factory=dict)
    """If a dictionary, contains arguments to be forwarded to the Hugging Face
    config. If a callable, it is called to update the HuggingFace config."""
    mm_processor_kwargs: Optional[dict[str, Any]] = None
    """Arguments to be forwarded to the model's processor for multi-modal data,
    e.g., image processor. Overrides for the multi-modal processor obtained
    from `AutoProcessor.from_pretrained`. The available overrides depend on the
    model that is being run. For example, for Phi-3-Vision: `{"num_crops": 4}`.
    """
    disable_mm_preprocessor_cache: bool = False
    """If `True`, disable caching of the multi-modal preprocessor/mapper (not
    recommended)."""
    override_neuron_config: dict[str, Any] = field(default_factory=dict)
    """Initialize non-default neuron config or override default neuron config
    that are specific to Neuron devices, this argument will be used to
    configure the neuron config that can not be gathered from the vllm
    arguments. e.g. `{"cast_logits_dtype": "bloat16"}`."""
    pooler_config: Optional["PoolerConfig"] = field(init=False)
    """Pooler config which controls the behaviour of output pooling in pooling
    models."""
    override_pooler_config: Optional[Union[dict, "PoolerConfig"]] = None
    """Initialize non-default pooling config or override default pooling config
    for the pooling model. e.g. `{"pooling_type": "mean", "normalize": false}`.
    """
    logits_processor_pattern: Optional[str] = None
    """Optional regex pattern specifying valid logits processor qualified names
    that can be passed with the `logits_processors` extra completion argument.
    Defaults to `None`, which allows no processors."""
    generation_config: str = "auto"
    """The folder path to the generation config. Defaults to `"auto"`, the
    generation config will be loaded from model path. If set to `"vllm"`, no
    generation config is loaded, vLLM defaults will be used. If set to a folder
    path, the generation config will be loaded from the specified folder path.
    If `max_new_tokens` is specified in generation config, then it sets a
    server-wide limit on the number of output tokens for all requests."""
    override_generation_config: dict[str, Any] = field(default_factory=dict)
    """Overrides or sets generation config. e.g. `{"temperature": 0.5}`. If
    used with `--generation-config auto`, the override parameters will be
    merged with the default config from the model. If used with
    `--generation-config vllm`, only the override parameters are used."""
    enable_sleep_mode: bool = False
    """Enable sleep mode for the engine (only cuda platform is supported)."""
    model_impl: Union[str, ModelImpl] = ModelImpl.AUTO.value
    """Which implementation of the model to use:\n
    - "auto" will try to use the vLLM implementation, if it exists, and fall
    back to the Transformers implementation if no vLLM implementation is
    available.\n
    - "vllm" will use the vLLM model implementation.\n
    - "transformers" will use the Transformers model implementation."""

    def compute_hash(self) -> str:
        """
        WARNING: Whenever a new field is added to this config,
        ensure that it is included in the factors list if
        it affects the computation graph.

        Provide a hash that uniquely identifies all the configs
        that affect the structure of the computation
        graph from input ids/embeddings to the final hidden states,
        excluding anything before input ids/embeddings and after
        the final hidden states.
        """
        factors: list[Any] = []
        factors.append(self.model)
        factors.append(self.dtype)
        factors.append(self.quantization)
        factors.append(self.revision)
        factors.append(self.code_revision)
        factors.append(self.max_model_len)
        factors.append(self.max_logprobs)
        factors.append(self.disable_sliding_window)
        factors.append(self.trust_remote_code)
        factors.append(self.generation_config)
        factors.append(self.model_impl)
        factors.append(self.override_generation_config)
        factors.append(self.rope_scaling)
        factors.append(self.rope_theta)
        # hf_config can control how the model looks!
        factors.append(self.hf_config.to_json_string())
        str_factors = str(factors)
        assert_hashable(str_factors)
        return hashlib.sha256(str(factors).encode()).hexdigest()

    def __post_init__(self) -> None:
        self.model = maybe_model_redirect(self.model)
        # The tokenizer is consistent with the model by default.
        if self.tokenizer is None:
            self.tokenizer = self.model
        if self.tokenizer_revision is None:
            self.tokenizer_revision = self.revision
        self.tokenizer = maybe_model_redirect(self.tokenizer)

        if isinstance(self.hf_config_path, str):
            self.hf_config_path = maybe_model_redirect(self.hf_config_path)

        if callable(self.hf_overrides):
            hf_overrides_kw = {}
            hf_overrides_fn = self.hf_overrides
        else:
            hf_overrides_kw = self.hf_overrides
            hf_overrides_fn = None

        if self.rope_scaling:
            hf_override: dict[str, Any] = {"rope_scaling": self.rope_scaling}
            hf_overrides_kw.update(hf_override)
            hf_overrides_str = json.dumps(hf_overrides_kw)
            msg = (
                "`--rope-scaling` will be removed in a future release. "
                f"'Please instead use `--hf-overrides '{hf_overrides_str}'`")
            warnings.warn(DeprecationWarning(msg), stacklevel=2)
        if self.rope_theta is not None:
            hf_override = {"rope_theta": self.rope_theta}
            hf_overrides_kw.update(hf_override)
            hf_overrides_str = json.dumps(hf_overrides_kw)
            msg = (
                "`--rope-theta` will be removed in a future release. "
                f"'Please instead use `--hf-overrides '{hf_overrides_str}'`")
            warnings.warn(DeprecationWarning(msg), stacklevel=2)

        self.maybe_pull_model_tokenizer_for_s3(self.model, self.tokenizer)

        if (backend := envs.VLLM_ATTENTION_BACKEND
            ) and backend == "FLASHINFER" and find_spec("flashinfer") is None:
            raise ValueError(
                "VLLM_ATTENTION_BACKEND is set to FLASHINFER, but flashinfer "
                "module was not found. See "
                "https://github.com/vllm-project/vllm/blob/main/docker/Dockerfile "  # noqa: E501
                "for instructions on how to install it.")

        from vllm.platforms import current_platform

        if (self.enable_sleep_mode
                and not current_platform.is_sleep_mode_available()):
            raise ValueError(
                "Sleep mode is not supported on current platform.")

        if isinstance(self.config_format, str):
            self.config_format = ConfigFormat(self.config_format)

        hf_config = get_config(self.hf_config_path or self.model,
                               self.trust_remote_code, self.revision,
                               self.code_revision, self.config_format)

        if hf_overrides_kw:
            logger.info("Overriding HF config with %s", hf_overrides_kw)
            hf_config.update(hf_overrides_kw)
        if hf_overrides_fn:
            logger.info("Overriding HF config with %s", hf_overrides_fn)
            hf_config = hf_overrides_fn(hf_config)

        self.hf_config = hf_config

        self.hf_text_config = get_hf_text_config(self.hf_config)
        self.attention_chunk_size = getattr(self.hf_text_config,
                                            "attention_chunk_size", None)
        self.encoder_config = self._get_encoder_config()
        self.hf_image_processor_config = get_hf_image_processor_config(
            self.model, hf_token=self.hf_token, revision=self.revision)
        self.dtype = _get_and_verify_dtype(self.hf_config, self.dtype)

        interleaved_attn_models = ["gemma2", "gemma3_text", "cohere2"]
        sliding_window = getattr(self.hf_text_config, "sliding_window", None)
        has_interleaved_attention = (sliding_window is not None) and (
            isinstance(sliding_window, list) or
            (self.hf_text_config.model_type in interleaved_attn_models))

        if (not self.disable_sliding_window and has_interleaved_attention):
            if (backend :=
                    envs.VLLM_ATTENTION_BACKEND) in ("XFORMERS", "FLASHINFER"):
                sliding_window_len_min = get_min_sliding_window(
                    self.hf_text_config.sliding_window)

                logger.warning_once(
                    "%s has interleaved attention, which is currently not supported by the %s backend. Disabling sliding window and capping the max length to the sliding window size (%d).",  # noqa: E501
                    self.hf_text_config.model_type,
                    backend,
                    sliding_window_len_min,
                )
                self.disable_sliding_window = True
            else:
                # for a model with interleaved attention,
                # the scheduler and the model treat it as full attention
                # (i.e., not dropping any tokens outside the window).
                # only the attention layer itself is aware of the sliding
                # window, and use the window size to compute the attention.
                self.hf_text_config.interleaved_sliding_window = sliding_window
                delattr(self.hf_text_config, "sliding_window")
                sliding_window = None

        self.max_model_len = _get_and_verify_max_len(
            hf_config=self.hf_text_config,
            max_model_len=self.max_model_len,
            disable_sliding_window=self.disable_sliding_window,
            sliding_window_len=self.get_hf_config_sliding_window(),
            spec_target_max_model_len=self.spec_target_max_model_len,
            encoder_config=self.encoder_config)
        self.served_model_name = get_served_model_name(self.model,
                                                       self.served_model_name)
        self.multimodal_config = self._init_multimodal_config()
        if not self.skip_tokenizer_init:
            self._verify_tokenizer_mode()

        self.is_attention_free = self._init_attention_free()
        self.is_hybrid = self._init_is_hybrid()
        self.has_noops = self._init_has_noops()
        self.has_inner_state = self._init_has_inner_state()

        if (not current_platform.is_neuron() and self.override_neuron_config):
            raise ValueError(
                "`override_neuron_config` is only supported on Neuron.")

        supported_tasks, task = self._resolve_task(self.task)
        self.supported_tasks = supported_tasks
        self.task = task
        if self.task in ("draft", "generate"):
            self.truncation_side = "left"
        else:
            self.truncation_side = "right"

        self.pooler_config = self._init_pooler_config()

        self._verify_quantization()
        self._verify_cuda_graph()
        self._verify_bnb_config()

    @property
    def registry(self):
        return ModelRegistry

    @property
    def architectures(self) -> list[str]:
        return getattr(self.hf_config, "architectures", [])

    def maybe_pull_model_tokenizer_for_s3(self, model: str,
                                          tokenizer: str) -> None:
        """
        Pull the model config or tokenizer to a temporary
        directory in case of S3.

        Args:
            model: The model name or path.
            tokenizer: The tokenizer name or path.

        """
        if is_s3(model) or is_s3(tokenizer):
            if is_s3(model):
                s3_model = S3Model()
                s3_model.pull_files(
                    model, allow_pattern=["*.model", "*.py", "*.json"])
                self.model_weights = self.model
                self.model = s3_model.dir

            if is_s3(tokenizer):
                s3_tokenizer = S3Model()
                s3_tokenizer.pull_files(
                    model, ignore_pattern=["*.pt", "*.safetensors", "*.bin"])
                self.tokenizer = s3_tokenizer.dir

    def _init_multimodal_config(self) -> Optional["MultiModalConfig"]:
        if self.registry.is_multimodal_model(self.architectures):
            return MultiModalConfig(
                limit_per_prompt=self.limit_mm_per_prompt,
                mm_processor_kwargs=self.mm_processor_kwargs,
                disable_mm_preprocessor_cache=self.
                disable_mm_preprocessor_cache)

        if self.limit_mm_per_prompt:
            raise ValueError("`limit_mm_per_prompt` is only supported for "
                             "multimodal models.")
        if self.mm_processor_kwargs:
            raise ValueError("`mm_processor_kwargs` is only supported for "
                             "multimodal models.")
        if self.disable_mm_preprocessor_cache:
            raise ValueError("`disable_mm_preprocessor_cache` is only "
                             "supported for multimodal models.")

        return None

    def _get_encoder_config(self):
        return get_sentence_transformer_tokenizer_config(
            self.model, self.revision)

    def _init_pooler_config(self) -> Optional["PoolerConfig"]:

        if self.runner_type == "pooling":
            if isinstance(self.override_pooler_config, dict):
                self.override_pooler_config = PoolerConfig(
                    **self.override_pooler_config)

            pooler_config = self.override_pooler_config or PoolerConfig()

            base_config = get_pooling_config(self.model, self.revision)
            if base_config is not None:
                # Only set values that are not overridden by the user
                for k, v in base_config.items():
                    if getattr(pooler_config, k) is None:
                        setattr(pooler_config, k, v)

            if self.is_matryoshka:
                if pooler_config.normalize is None:
                    pooler_config.normalize = True
                elif not pooler_config.normalize:
                    raise ValueError(
                        "`normalize` must be enabled (set to True) "
                        "for models that are compatible with "
                        "Matryoshka Representation.")

            return pooler_config

        return None

    def _init_attention_free(self) -> bool:
        return self.registry.is_attention_free_model(self.architectures)

    def _init_is_hybrid(self) -> bool:
        return self.registry.is_hybrid_model(self.architectures)

    def _init_has_noops(self) -> bool:
        architectures = getattr(self.hf_config, "architectures", [])
        return self.registry.is_noops_model(architectures)

    def _init_has_inner_state(self) -> bool:
        return self.registry.model_has_inner_state(self.architectures)

    def _verify_tokenizer_mode(self) -> None:
        tokenizer_mode = cast(TokenizerMode, self.tokenizer_mode.lower())
        if tokenizer_mode not in get_args(TokenizerMode):
            raise ValueError(
                f"Unknown tokenizer mode: {self.tokenizer_mode}. Must be "
                f"one of {get_args(TokenizerMode)}.")
        self.tokenizer_mode = tokenizer_mode

    def _get_preferred_task(
        self,
        architectures: list[str],
        supported_tasks: set[_ResolvedTask],
    ) -> Optional[_ResolvedTask]:
        model_id = self.model
        if get_pooling_config(model_id, self.revision):
            return "embed"
        if self.registry.is_cross_encoder_model(architectures):
            return "score"
        if self.registry.is_transcription_model(architectures):
            return "transcription"

        suffix_to_preferred_task: list[tuple[str, _ResolvedTask]] = [
            # Other models follow this pattern
            ("ForCausalLM", "generate"),
            ("ForConditionalGeneration", "generate"),
            ("ForSequenceClassification", "classify"),
            ("ChatModel", "generate"),
            ("LMHeadModel", "generate"),
            ("EmbeddingModel", "embed"),
            ("RewardModel", "reward"),
        ]
        _, arch = self.registry.inspect_model_cls(architectures)

        for suffix, pref_task in suffix_to_preferred_task:
            if arch.endswith(suffix) and pref_task in supported_tasks:
                return pref_task

        return None

    def _resolve_task(
        self,
        task_option: Literal[TaskOption, Literal["draft"]],
    ) -> tuple[set[_ResolvedTask], _ResolvedTask]:
        if task_option == "draft":
            return {"draft"}, "draft"

        registry = self.registry
        architectures = self.architectures

        runner_support: dict[RunnerType, bool] = {
            # NOTE: Listed from highest to lowest priority,
            # in case the model supports multiple of them
            "transcription": registry.is_transcription_model(architectures),
            "generate": registry.is_text_generation_model(architectures),
            "pooling": registry.is_pooling_model(architectures),
        }
        supported_runner_types_lst: list[RunnerType] = [
            runner_type
            for runner_type, is_supported in runner_support.items()
            if is_supported
        ]

        supported_tasks_lst: list[_ResolvedTask] = [
            task for runner_type in supported_runner_types_lst
            for task in _RUNNER_TASKS[runner_type]
        ]
        supported_tasks = set(supported_tasks_lst)

        if task_option == "auto":
            selected_task = next(iter(supported_tasks_lst))

            if len(supported_tasks_lst) > 1:
                preferred_task = self._get_preferred_task(
                    architectures, supported_tasks)
                if preferred_task is not None:
                    selected_task = preferred_task

                logger.info(
                    "This model supports multiple tasks: %s. "
                    "Defaulting to '%s'.", supported_tasks, selected_task)
        else:
            # Aliases
            if task_option == "embedding":
                preferred_task = self._get_preferred_task(
                    architectures, supported_tasks)
                if preferred_task != "embed":
                    msg = ("The 'embedding' task will be restricted to "
                           "embedding models in a future release. Please "
                           "pass `--task classify`, `--task score`, or "
                           "`--task reward` explicitly for other pooling "
                           "models.")
                    warnings.warn(msg, DeprecationWarning, stacklevel=2)

                task_option = preferred_task or "embed"

            if task_option not in supported_tasks:
                msg = (
                    f"This model does not support the '{task_option}' task. "
                    f"Supported tasks: {supported_tasks}")
                raise ValueError(msg)

            selected_task = task_option

        return supported_tasks, selected_task

    def _parse_quant_hf_config(self):
        quant_cfg = getattr(self.hf_config, "quantization_config", None)
        if quant_cfg is None:
            # compressed-tensors uses a "compression_config" key
            quant_cfg = getattr(self.hf_config, "compression_config", None)
        return quant_cfg

    def _verify_quantization(self) -> None:
        supported_quantization = QUANTIZATION_METHODS
        optimized_quantization_methods = [
            "fp8", "marlin", "modelopt", "gptq_marlin_24", "gptq_marlin",
            "awq_marlin", "fbgemm_fp8", "compressed-tensors", "experts_int8",
            "quark", "nvfp4", "bitblas", "gptq_bitblas"
        ]
        if self.quantization is not None:
            self.quantization = cast(QuantizationMethods,
                                     self.quantization.lower())

        # Parse quantization method from the HF model config, if available.
        quant_cfg = self._parse_quant_hf_config()

        if quant_cfg is not None:
            quant_method = quant_cfg.get("quant_method", "").lower()
            quant_method = quant_method.replace("compressed_tensors",
                                                "compressed-tensors")
            quant_cfg["quant_method"] = quant_method

            # Quantization methods which are overrides (i.e. they have a
            # `override_quantization_method` method) must be checked in order
            # of preference (this is particularly important for GPTQ).
            overrides = [
                "marlin",
                "bitblas",
                "gptq_marlin_24",
                "gptq_marlin",
                "gptq_bitblas",
                "awq_marlin",
                "ipex",
                "moe_wna16",
            ]
            quantization_methods = [
                q for q in supported_quantization if q not in overrides
            ]
            # Any custom overrides will be in quantization_methods so we place
            # them at the start of the list so custom overrides have preference
            # over the built in ones.
            quantization_methods = quantization_methods + overrides

            # Detect which checkpoint is it
            for name in quantization_methods:
                method = get_quantization_config(name)
                quantization_override = method.override_quantization_method(
                    quant_cfg, self.quantization)
                if quantization_override is not None:
                    # Raise error if the override is not custom (custom would
                    # be in QUANTIZATION_METHODS but not QuantizationMethods)
                    # and hasn't been added to the overrides list.
                    if (name in get_args(QuantizationMethods)
                            and name not in overrides):
                        raise ValueError(
                            f"Quantization method {name} is an override but "
                            "is has not been added to the `overrides` list "
                            "above. This is necessary to ensure that the "
                            "overrides are checked in order of preference.")
                    quant_method = quantization_override
                    self.quantization = quantization_override
                    break

            # Verify quantization configurations.
            if self.quantization is None:
                self.quantization = quant_method
            elif self.quantization != quant_method:
                raise ValueError(
                    "Quantization method specified in the model config "
                    f"({quant_method}) does not match the quantization "
                    f"method specified in the `quantization` argument "
                    f"({self.quantization}).")

        if self.quantization is not None:
            if self.quantization not in supported_quantization:
                raise ValueError(
                    f"Unknown quantization method: {self.quantization}. Must "
                    f"be one of {supported_quantization}.")
            from vllm.platforms import current_platform
            current_platform.verify_quantization(self.quantization)
            if self.quantization not in optimized_quantization_methods:
                logger.warning(
                    "%s quantization is not fully "
                    "optimized yet. The speed can be slower than "
                    "non-quantized models.", self.quantization)

    def _verify_cuda_graph(self) -> None:
        self.max_seq_len_to_capture = min(self.max_seq_len_to_capture,
                                          self.max_model_len)
        ROCM_UNSUPPORTED_MODELS = ['mllama']
        if (self.hf_config.model_type in ROCM_UNSUPPORTED_MODELS
                and not self.enforce_eager and current_platform.is_rocm()):
            logger.warning(
                "CUDA graph is not supported for %s on ROCm yet, fallback "
                "to the eager mode.", self.hf_config.model_type)
            self.enforce_eager = True

    def _verify_bnb_config(self) -> None:
        """
        The current version of bitsandbytes (0.45.3) with 8-bit models does not
        yet support CUDA graph.
        # TODO Remove this when bitsandbytes supports.
        """
        is_bitsandbytes = self.quantization == "bitsandbytes"
        has_quantization_config = (getattr(self.hf_config,
                                           "quantization_config", None)
                                   is not None)
        is_8bit = (self.hf_config.quantization_config.get(
            "load_in_8bit", False) if has_quantization_config else False)
        if all([
                is_bitsandbytes,
                has_quantization_config,
                is_8bit,
                not self.enforce_eager,
        ]):
            logger.warning(
                "CUDA graph is not supported on BitsAndBytes 8bit yet, "
                "fallback to the eager mode.")

            self.enforce_eager = True

    def _verify_with_expert_parallelism(self) -> None:
        num_expert_names = [
            "moe_num_experts",  # Dbrx
            "num_experts",  # Jamba
            "n_routed_experts",  # DeepSeek
            "num_local_experts",  # Mixtral
        ]
        num_experts = 0
        for name in num_expert_names:
            num_experts = getattr(self.hf_text_config, name, 0)
            if num_experts > 0:
                break
        if num_experts < 1:
            raise ValueError(
                "Number of experts in the model must be greater than 0 "
                "when expert parallelism is enabled.")

    def verify_async_output_proc(self, parallel_config, speculative_config,
                                 device_config) -> None:
        if not self.use_async_output_proc:
            # Nothing to check
            return

        if parallel_config.pipeline_parallel_size > 1:
            self.use_async_output_proc = False
            return

        # Reminder: Please update docs/source/features/compatibility_matrix.md
        # If the feature combo become valid
        from vllm.platforms import current_platform
        if not current_platform.is_async_output_supported(self.enforce_eager):
            self.use_async_output_proc = False
            return

        if envs.VLLM_USE_RAY_SPMD_WORKER:
            self.use_async_output_proc = False
            return

        # Async postprocessor is not necessary for pooling models
        # since there is no token generation
        if self.runner_type == "pooling":
            self.use_async_output_proc = False

        # Reminder: Please update docs/source/features/compatibility_matrix.md
        # If the feature combo become valid
        if speculative_config:
            self.use_async_output_proc = False

    def verify_with_parallel_config(
        self,
        parallel_config: "ParallelConfig",
    ) -> None:

        if parallel_config.distributed_executor_backend == "external_launcher":
            assert self.seed is not None, (
                "Seed must be set when using external launcher backend to "
                "make sure sampling results are the same across workers.")

        total_num_attention_heads = getattr(self.hf_text_config,
                                            "num_attention_heads", 0)
        tensor_parallel_size = parallel_config.tensor_parallel_size
        if total_num_attention_heads % tensor_parallel_size != 0:
            raise ValueError(
                f"Total number of attention heads ({total_num_attention_heads})"
                " must be divisible by tensor parallel size "
                f"({tensor_parallel_size}).")

        if parallel_config.enable_expert_parallel:
            self._verify_with_expert_parallelism()

        pipeline_parallel_size = parallel_config.pipeline_parallel_size
        if pipeline_parallel_size > 1:
            if not self.registry.is_pp_supported_model(self.architectures):
                raise NotImplementedError(
                    "Pipeline parallelism is not supported for this model. "
                    "Supported models implement the `SupportsPP` interface.")

            if self.use_async_output_proc:
                self.use_async_output_proc = False

    def get_hf_config_sliding_window(
            self) -> Union[Optional[int], list[Optional[int]]]:
        """Get the sliding window size, or None if disabled."""

        # Some models, like Qwen2 and Qwen1.5, use `use_sliding_window` in
        # addition to sliding window size. We check if that field is present
        # and if it's False, return None.
        if (hasattr(self.hf_text_config, "use_sliding_window")
                and not self.hf_text_config.use_sliding_window):
            return None
        return getattr(self.hf_text_config, "sliding_window", None)

    def get_sliding_window(self) -> Optional[Union[int, list[Optional[int]]]]:
        """Get the sliding window size, or None if disabled.
        """
        # If user disables sliding window, return None.
        if self.disable_sliding_window:
            return None
        # Otherwise get the value from the hf config.
        return self.get_hf_config_sliding_window()

    def get_vocab_size(self) -> int:
        return self.hf_text_config.vocab_size

    def get_hidden_size(self) -> int:
        return self.hf_text_config.hidden_size

    @property
    def is_deepseek_mla(self) -> bool:
        if not hasattr(self.hf_text_config, "model_type"):
            return False
        elif self.hf_text_config.model_type in \
            ('deepseek_v2', 'deepseek_v3', 'deepseek_mtp'):
            return self.hf_text_config.kv_lora_rank is not None
        elif self.hf_text_config.model_type == 'eagle':
            # if the model is an EAGLE module, check for the
            # underlying architecture
            return self.hf_text_config.model.model_type in \
                    ('deepseek_v2', 'deepseek_v3') \
                and self.hf_text_config.kv_lora_rank is not None
        return False

    def get_head_size(self) -> int:
        # TODO remove hard code
        if self.is_deepseek_mla:
            qk_rope_head_dim = getattr(self.hf_text_config, "qk_rope_head_dim",
                                       0)
            if self.use_mla:
                return self.hf_text_config.kv_lora_rank + qk_rope_head_dim
            else:
                qk_nope_head_dim = getattr(self.hf_text_config,
                                           "qk_nope_head_dim", 0)
                if qk_rope_head_dim and qk_nope_head_dim:
                    return qk_rope_head_dim + qk_nope_head_dim

        if hasattr(self.hf_text_config,
                   "model_type") and (self.hf_text_config.model_type
                                      == "zamba2"):
            return self.hf_text_config.attention_head_dim

        if self.is_attention_free:
            return 0

        # NOTE: Some configs may set head_dim=None in the config
        if getattr(self.hf_text_config, "head_dim", None) is not None:
            return self.hf_text_config.head_dim

        # FIXME(woosuk): This may not be true for all models.
        return (self.hf_text_config.hidden_size //
                self.hf_text_config.num_attention_heads)

    def get_total_num_kv_heads(self) -> int:
        """Returns the total number of KV heads."""
        # For GPTBigCode & Falcon:
        # NOTE: for falcon, when new_decoder_architecture is True, the
        # multi_query flag is ignored and we use n_head_kv for the number of
        # KV heads.
        falcon_model_types = ["falcon", "RefinedWeb", "RefinedWebModel"]
        new_decoder_arch_falcon = (
            self.hf_config.model_type in falcon_model_types
            and getattr(self.hf_config, "new_decoder_architecture", False))
        if not new_decoder_arch_falcon and getattr(self.hf_text_config,
                                                   "multi_query", False):
            # Multi-query attention, only one KV head.
            # Currently, tensor parallelism is not supported in this case.
            return 1

        # For DBRX and MPT
        if self.hf_config.model_type == "mpt":
            if "kv_n_heads" in self.hf_config.attn_config:
                return self.hf_config.attn_config["kv_n_heads"]
            return self.hf_config.num_attention_heads
        if self.hf_config.model_type == "dbrx":
            return getattr(self.hf_config.attn_config, "kv_n_heads",
                           self.hf_config.num_attention_heads)

        if self.hf_config.model_type == "nemotron-nas":
            for block in self.hf_config.block_configs:
                if not block.attention.no_op:
                    return self.hf_config.num_attention_heads \
                        // block.attention.n_heads_in_group

            raise RuntimeError("Couldn't determine number of kv heads")

        if self.is_attention_free:
            return 0

        attributes = [
            # For Falcon:
            "n_head_kv",
            "num_kv_heads",
            # For LLaMA-2:
            "num_key_value_heads",
            # For ChatGLM:
            "multi_query_group_num",
        ]
        for attr in attributes:
            num_kv_heads = getattr(self.hf_text_config, attr, None)
            if num_kv_heads is not None:
                return num_kv_heads

        # For non-grouped-query attention models, the number of KV heads is
        # equal to the number of attention heads.
        return self.hf_text_config.num_attention_heads

    def get_num_kv_heads(self, parallel_config: "ParallelConfig") -> int:
        """Returns the number of KV heads per GPU."""
        if self.use_mla:
            # When using MLA during decode it becomes MQA
            return 1

        total_num_kv_heads = self.get_total_num_kv_heads()
        # If tensor parallelism is used, we divide the number of KV heads by
        # the tensor parallel size. We will replicate the KV heads in the
        # case where the number of KV heads is smaller than the tensor
        # parallel size so each GPU has at least one KV head.
        return max(1,
                   total_num_kv_heads // parallel_config.tensor_parallel_size)

    def get_num_attention_heads(self,
                                parallel_config: "ParallelConfig") -> int:
        num_heads = getattr(self.hf_text_config, "num_attention_heads", 0)
        return num_heads // parallel_config.tensor_parallel_size

    def get_layers_start_end_indices(
            self, parallel_config: "ParallelConfig") -> tuple[int, int]:
        from vllm.distributed.utils import get_pp_indices
        if self.hf_text_config.model_type == "deepseek_mtp":
            total_num_hidden_layers = getattr(self.hf_text_config,
                                              "num_nextn_predict_layers", 0)
        else:
            total_num_hidden_layers = getattr(self.hf_text_config,
                                              "num_hidden_layers", 0)
        # the layout order is: DP x PP x TP
        pp_rank = (parallel_config.rank // parallel_config.tensor_parallel_size
                   ) % parallel_config.pipeline_parallel_size
        pp_size = parallel_config.pipeline_parallel_size
        start, end = get_pp_indices(total_num_hidden_layers, pp_rank, pp_size)
        return start, end

    def get_num_layers(self, parallel_config: "ParallelConfig") -> int:
        start, end = self.get_layers_start_end_indices(parallel_config)
        return end - start

    def get_num_layers_by_block_type(
        self,
        parallel_config: "ParallelConfig",
        block_type: LayerBlockType = LayerBlockType.attention,
    ) -> int:
        # This function relies on 'layers_block_type' in hf_config,
        # for w/o this attribute, we will need to have workarounds like so
        attn_block_type = block_type == LayerBlockType.attention
        is_transformer = not self.is_hybrid and \
                            not self.has_noops and \
                            not self.is_attention_free
        start, end = self.get_layers_start_end_indices(parallel_config)

        if is_transformer:
            # Handle the basic case first
            return end - start if attn_block_type else 0
        elif self.is_attention_free:
            # Attention free
            # Note that this code assumes there
            # is only one type of attention-free block type.
            return 0 if attn_block_type else end - start
        elif self.has_noops:
            block_configs = self.hf_config.block_configs
            return sum(not bc.attention.no_op
                       for bc in block_configs[start:end])
        else:
            # Hybrid model Jamba
            layers_block_type_value = getattr(self.hf_config,
                                              "layers_block_type", None)
            if layers_block_type_value is not None:
                if hasattr(self.hf_text_config,
                           "model_type") and (self.hf_text_config.model_type
                                              == "zamba2"):
                    if attn_block_type:
                        return sum(t == "hybrid"
                                   for t in layers_block_type_value[start:end])
                    else:
                        return self.get_num_layers(parallel_config)
                return sum(t == block_type.value
                           for t in layers_block_type_value[start:end])

            # Hybrid model Minimax
            attn_type_list = getattr(self.hf_config, "attn_type_list", None)
            if attn_type_list:
                return sum(t == 1 for t in attn_type_list[start:end])

            if layers_block_type_value is None and attn_type_list is None:
                raise ValueError(
                    "The model is an hybrid without a"
                    "layers_block_type or an attn_type_list in the hf_config,"
                    "cannot determine the num of "
                    f"{block_type.value} layers")

            return sum(t == 1 for t in attn_type_list[start:end])

    def get_multimodal_config(self) -> "MultiModalConfig":
        """
        Get the multimodal configuration of the model.

        Raises:
            ValueError: If the model is not multimodal.
        """
        if self.multimodal_config is None:
            raise ValueError("The model is not multimodal.")

        return self.multimodal_config

    def try_get_generation_config(self) -> dict[str, Any]:
        if self.generation_config in ("auto", "vllm"):
            config = try_get_generation_config(
                self.hf_config_path or self.model,
                trust_remote_code=self.trust_remote_code,
                revision=self.revision,
            )
        else:
            config = try_get_generation_config(
                self.generation_config,
                trust_remote_code=self.trust_remote_code,
            )

        if config is None:
            return {}

        return config.to_diff_dict()

    def get_diff_sampling_param(self) -> dict[str, Any]:
        """
        This method returns a dictionary containing the parameters
        that differ from the default sampling parameters. If
        `generation_config` is `"vllm"`, an empty dictionary is returned.

        Returns:
            dict[str, Any]: A dictionary with the differing sampling
            parameters, if `generation_config` is `"vllm"` an empty dictionary.
        """
        if self.generation_config == "vllm":
            config = {}
        else:
            config = self.try_get_generation_config()

        # Overriding with given generation config
        config.update(self.override_generation_config)

        available_params = [
            "repetition_penalty",
            "temperature",
            "top_k",
            "top_p",
            "min_p",
            "max_new_tokens",
        ]
        if any(p in config for p in available_params):
            diff_sampling_param = {
                p: config.get(p)
                for p in available_params if config.get(p) is not None
            }
            # Huggingface definition of max_new_tokens is equivalent
            # to vLLM's max_tokens
            if "max_new_tokens" in diff_sampling_param:
                diff_sampling_param["max_tokens"] = diff_sampling_param.pop(
                    "max_new_tokens")
        else:
            diff_sampling_param = {}

        if diff_sampling_param:
            logger.warning_once(
                "Default sampling parameters have been overridden by the "
                "model's Hugging Face generation config recommended from the "
                "model creator. If this is not intended, please relaunch "
                "vLLM instance with `--generation-config vllm`.")
        return diff_sampling_param

    @property
    def is_encoder_decoder(self) -> bool:
        """Extract the HF encoder/decoder model flag."""
        return is_encoder_decoder(self.hf_config)

    @property
    def uses_mrope(self) -> bool:
        return uses_mrope(self.hf_config)

    @property
    def is_multimodal_model(self) -> bool:
        return self.multimodal_config is not None

    @property
    def is_cross_encoder(self) -> bool:
        return self.registry.is_cross_encoder_model(self.architectures)

    @property
    def use_mla(self) -> bool:
        return self.is_deepseek_mla and not envs.VLLM_MLA_DISABLE

    @property
    def supported_runner_types(self) -> set[RunnerType]:
        return {_TASK_RUNNER[task] for task in self.supported_tasks}

    @property
    def runner_type(self) -> RunnerType:
        return _TASK_RUNNER[cast(_ResolvedTask, self.task)]

    @property
    def is_v1_compatible(self) -> bool:
        architectures = getattr(self.hf_config, "architectures", [])
        return ModelRegistry.is_v1_compatible(architectures)

    @property
    def is_matryoshka(self) -> bool:
        return (hasattr(self.hf_config, "matryoshka_dimensions")
                or getattr(self.hf_config, "is_matryoshka", False))

    @property
    def matryoshka_dimensions(self):
        return getattr(self.hf_config, "matryoshka_dimensions", None)


BlockSize = Literal[1, 8, 16, 32, 64, 128]
CacheDType = Literal["auto", "fp8", "fp8_e4m3", "fp8_e5m2"]
PrefixCachingHashAlgo = Literal["builtin", "sha256"]


@config
@dataclass
class CacheConfig:
    """Configuration for the KV cache."""

    block_size: BlockSize = None  # type: ignore
    """Size of a contiguous cache block in number of tokens. This is ignored on
    neuron devices and set to `--max-model-len`. On CUDA devices, only block
    sizes up to 32 are supported. On HPU devices, block size defaults to 128.

    This config has no static default. If left unspecified by the user, it will
    be set in `Platform.check_and_update_configs()` based on the current
    platform."""
    gpu_memory_utilization: float = 0.9
    """The fraction of GPU memory to be used for the model executor, which can
    range from 0 to 1. For example, a value of 0.5 would imply 50% GPU memory
    utilization. If unspecified, will use the default value of 0.9. This is a
    per-instance limit, and only applies to the current vLLM instance. It does
    not matter if you have another vLLM instance running on the same GPU. For
    example, if you have two vLLM instances running on the same GPU, you can
    set the GPU memory utilization to 0.5 for each instance."""
    swap_space: float = 4
    """Size of the CPU swap space per GPU (in GiB)."""
    cache_dtype: CacheDType = "auto"
    """Data type for kv cache storage. If "auto", will use model data type.
    CUDA 11.8+ supports fp8 (=fp8_e4m3) and fp8_e5m2. ROCm (AMD GPU) supports
    fp8 (=fp8_e4m3)."""
    is_attention_free: bool = False
    """Whether the model is attention-free. This is primarily set in
    `ModelConfig` and that value should be manually duplicated here."""
    num_gpu_blocks_override: Optional[int] = None
    """Number of GPU blocks to use. This overrides the profiled `num_gpu_blocks`
    if specified. Does nothing if `None`. Used for testing preemption."""
    sliding_window: Optional[int] = None
    """Sliding window size for the KV cache. This is primarily set in
    `ModelConfig` and that value should be manually duplicated here."""
    enable_prefix_caching: Optional[bool] = None
    """Whether to enable prefix caching. Disabled by default for V0. Enabled by
    default for V1."""
    prefix_caching_hash_algo: PrefixCachingHashAlgo = "builtin"
    """Set the hash algorithm for prefix caching:\n
    - "builtin" is Python's built-in hash.\n
    - "sha256" is collision resistant but with certain overheads."""
    cpu_offload_gb: float = 0
    """The space in GiB to offload to CPU, per GPU. Default is 0, which means
    no offloading. Intuitively, this argument can be seen as a virtual way to
    increase the GPU memory size. For example, if you have one 24 GB GPU and
    set this to 10, virtually you can think of it as a 34 GB GPU. Then you can
    load a 13B model with BF16 weight, which requires at least 26GB GPU memory.
    Note that this requires fast CPU-GPU interconnect, as part of the model is
    loaded from CPU memory to GPU memory on the fly in each model forward pass.
    """
    calculate_kv_scales: bool = False
    """This enables dynamic calculation of `k_scale` and `v_scale` when
    kv_cache_dtype is fp8. If `False`, the scales will be loaded from the model
    checkpoint if available. Otherwise, the scales will default to 1.0."""

    # Will be set after profiling.
    num_gpu_blocks: Optional[int] = field(default=None, init=False)
    """The number of blocks to allocate for GPU memory."""
    num_cpu_blocks: Optional[int] = field(default=None, init=False)
    """The number of blocks to allocate for CPU memory."""

    def compute_hash(self) -> str:
        """
        WARNING: Whenever a new field is added to this config,
        ensure that it is included in the factors list if
        it affects the computation graph.

        Provide a hash that uniquely identifies all the configs
        that affect the structure of the computation
        graph from input ids/embeddings to the final hidden states,
        excluding anything before input ids/embeddings and after
        the final hidden states.
        """
        factors: list[Any] = []
        factors.append(self.cache_dtype)
        # `cpu_offload_gb` does not use `torch.compile` yet.
        hash_str = hashlib.md5(str(factors).encode(),
                               usedforsecurity=False).hexdigest()
        return hash_str

    def __post_init__(self) -> None:
        self.swap_space_bytes = self.swap_space * GiB_bytes

        self._verify_args()
        self._verify_cache_dtype()
        self._verify_prefix_caching()

    def metrics_info(self):
        # convert cache_config to dict(key: str, value: str) for prometheus
        # metrics info
        return {key: str(value) for key, value in self.__dict__.items()}

    def _verify_args(self) -> None:
        if self.cpu_offload_gb < 0:
            raise ValueError("CPU offload space must be non-negative"
                             f", but got {self.cpu_offload_gb}")

        if self.gpu_memory_utilization > 1.0:
            raise ValueError(
                "GPU memory utilization must be less than 1.0. Got "
                f"{self.gpu_memory_utilization}.")

    def _verify_cache_dtype(self) -> None:
        if self.cache_dtype == "auto":
            pass
        elif self.cache_dtype in get_args(CacheDType):
            logger.info(
                "Using fp8 data type to store kv cache. It reduces the GPU "
                "memory footprint and boosts the performance. "
                "Meanwhile, it may cause accuracy drop without a proper "
                "scaling factor")
        else:
            raise ValueError(f"Unknown kv cache dtype: {self.cache_dtype}")

    def _verify_prefix_caching(self) -> None:
        if not self.enable_prefix_caching:
            return

        if self.sliding_window is not None and not envs.VLLM_USE_V1:
            raise NotImplementedError(
                "Prefix caching is not supported with sliding window. "
                "Run with --disable-sliding-window to use prefix caching.")

        if (self.enable_prefix_caching and self.prefix_caching_hash_algo
                not in get_args(PrefixCachingHashAlgo)):
            raise ValueError(
                "Unknown prefix caching hash algorithm: "
                f"{self.prefix_caching_hash_algo}. Must be one of "
                f"{get_args(PrefixCachingHashAlgo)}.")

    def verify_with_parallel_config(
        self,
        parallel_config: "ParallelConfig",
    ) -> None:
        total_cpu_memory = get_cpu_memory()
        # FIXME(woosuk): Here, it is assumed that the GPUs in a tensor parallel
        # group are in the same node. However, the GPUs may span multiple nodes.
        num_gpus_per_node = parallel_config.tensor_parallel_size
        cpu_memory_usage = self.swap_space_bytes * num_gpus_per_node

        msg = (f"{cpu_memory_usage / GiB_bytes:.2f} GiB out of the "
               f"{total_cpu_memory / GiB_bytes:.2f} GiB total CPU memory "
               "is allocated for the swap space.")
        if cpu_memory_usage > 0.7 * total_cpu_memory:
            raise ValueError("Too large swap space. " + msg)
        elif cpu_memory_usage > 0.4 * total_cpu_memory:
            logger.warning("Possibly too large swap space. %s", msg)


@config
@dataclass
class TokenizerPoolConfig:
    """This config is deprecated and will be removed in a future release.

    Passing these parameters will have no effect. Please remove them from your
    configurations.
    """

    pool_size: int = 0
    """This parameter is deprecated and will be removed in a future release.
    Passing this parameter will have no effect. Please remove it from your
    configurations."""
    pool_type: str = "ray"
    """This parameter is deprecated and will be removed in a future release.
    Passing this parameter will have no effect. Please remove it from your
    configurations."""
    extra_config: dict = field(default_factory=dict)
    """This parameter is deprecated and will be removed in a future release.
    Passing this parameter will have no effect. Please remove it from your
    configurations."""

    def __post_init__(self) -> None:
        logger.warning_once(
            "TokenizerPoolConfig is deprecated and will be removed in a "
            "future release. Passing this parameter will have no effect. "
            "Please remove it from your configurations.")


class LoadFormat(str, enum.Enum):
    AUTO = "auto"
    PT = "pt"
    SAFETENSORS = "safetensors"
    NPCACHE = "npcache"
    DUMMY = "dummy"
    TENSORIZER = "tensorizer"
    SHARDED_STATE = "sharded_state"
    GGUF = "gguf"
    BITSANDBYTES = "bitsandbytes"
    MISTRAL = "mistral"
    RUNAI_STREAMER = "runai_streamer"
    RUNAI_STREAMER_SHARDED = "runai_streamer_sharded"
    FASTSAFETENSORS = "fastsafetensors"


@config
@dataclass
class LoadConfig:
    """Configuration for loading the model weights."""

    load_format: Union[str, LoadFormat,
                       "BaseModelLoader"] = LoadFormat.AUTO.value
    """The format of the model weights to load:\n
    - "auto" will try to load the weights in the safetensors format and fall
    back to the pytorch bin format if safetensors format is not available.\n
    - "pt" will load the weights in the pytorch bin format.\n
    - "safetensors" will load the weights in the safetensors format.\n
    - "npcache" will load the weights in pytorch format and store a numpy cache
    to speed up the loading.\n
    - "dummy" will initialize the weights with random values, which is mainly
    for profiling.\n
    - "tensorizer" will use CoreWeave's tensorizer library for fast weight
    loading. See the Tensorize vLLM Model script in the Examples section for
    more information.\n
    - "runai_streamer" will load the Safetensors weights using Run:ai Model
    Streamer.\n
    - "bitsandbytes" will load the weights using bitsandbytes quantization.\n
    - "sharded_state" will load weights from pre-sharded checkpoint files,
    supporting efficient loading of tensor-parallel models.\n
    - "gguf" will load weights from GGUF format files (details specified in
    https://github.com/ggml-org/ggml/blob/master/docs/gguf.md).\n
    - "mistral" will load weights from consolidated safetensors files used by
    Mistral models."""
    download_dir: Optional[str] = None
    """Directory to download and load the weights, default to the default
    cache directory of Hugging Face."""
    model_loader_extra_config: dict = field(default_factory=dict)
    """Extra config for model loader. This will be passed to the model loader
    corresponding to the chosen load_format."""
    ignore_patterns: Optional[Union[list[str], str]] = None
    """The list of patterns to ignore when loading the model. Default to
    "original/**/*" to avoid repeated loading of llama's checkpoints."""
    use_tqdm_on_load: bool = True
    """Whether to enable tqdm for showing progress bar when loading model
    weights."""
    pt_load_map_location: Union[str, dict[str, str]] = "cpu"
    """
    pt_load_map_location: the map location for loading pytorch checkpoint, to
    support loading checkpoints can only be loaded on certain devices like
    "cuda", this is equivalent to {"": "cuda"}. Another supported format is
    mapping from different devices like from GPU 1 to GPU 0:
    {"cuda:1": "cuda:0"}. Note that when passed from command line, the strings
    in dictionary needs to be double quoted for json parsing. For more details,
    see original doc for `map_location` in https://pytorch.org/docs/stable/generated/torch.load.html
    """

    def compute_hash(self) -> str:
        """
        WARNING: Whenever a new field is added to this config,
        ensure that it is included in the factors list if
        it affects the computation graph.

        Provide a hash that uniquely identifies all the configs
        that affect the structure of the computation
        graph from input ids/embeddings to the final hidden states,
        excluding anything before input ids/embeddings and after
        the final hidden states.
        """
        # no factors to consider.
        # this config will not affect the computation graph.
        factors: list[Any] = []
        hash_str = hashlib.md5(str(factors).encode(),
                               usedforsecurity=False).hexdigest()
        return hash_str

    def __post_init__(self):
        if isinstance(self.load_format, str):
            load_format = self.load_format.lower()
            self.load_format = LoadFormat(load_format)

        if self.ignore_patterns is not None and len(self.ignore_patterns) > 0:
            logger.info(
                "Ignoring the following patterns when downloading weights: %s",
                self.ignore_patterns)
        else:
            self.ignore_patterns = ["original/**/*"]


DistributedExecutorBackend = Literal["ray", "mp", "uni", "external_launcher"]


@config
@dataclass
class ParallelConfig:
    """Configuration for the distributed execution."""

    pipeline_parallel_size: int = 1
    """Number of pipeline parallel groups."""
    tensor_parallel_size: int = 1
    """Number of tensor parallel groups."""
    data_parallel_size: int = 1
    """Number of data parallel groups. MoE layers will be sharded according to
    the product of the tensor parallel size and data parallel size."""
    data_parallel_rank: int = 0
    """Rank of the data parallel group."""
    _data_parallel_rank_local: Optional[int] = field(default=None, init=False)
    """Private field to store the local rank of the data parallel group."""

    @property
    def data_parallel_rank_local(self) -> int:
        """Local rank of the data parallel group, defaults to global rank."""
        if self._data_parallel_rank_local is None:
            return self.data_parallel_rank
        return self._data_parallel_rank_local

    @data_parallel_rank_local.setter
    def data_parallel_rank_local(self, value: int) -> None:
        """Set the local rank of the data parallel group."""
        self._data_parallel_rank_local = value

    data_parallel_master_ip: str = "127.0.0.1"
    """IP of the data parallel master."""
    data_parallel_master_port: int = 29500
    """Port of the data parallel master."""
    enable_expert_parallel: bool = False
    """Use expert parallelism instead of tensor parallelism for MoE layers."""

    max_parallel_loading_workers: Optional[int] = None
    """Maximum number of parallel loading workers when loading model
    sequentially in multiple batches. To avoid RAM OOM when using tensor
    parallel and large models."""

    disable_custom_all_reduce: bool = False
    """Disable the custom all-reduce kernel and fall back to NCCL."""

    tokenizer_pool_config: Optional[TokenizerPoolConfig] = None
    """This parameter is deprecated and will be removed in a future release.
    Please remove it from your configs"""

    ray_workers_use_nsight: bool = False
    """Whether to profile Ray workers with nsight, see https://docs.ray.io/en/latest/ray-observability/user-guides/profiling.html#profiling-nsight-profiler."""

    placement_group: Optional["PlacementGroup"] = None
    """ray distributed model workers placement group."""

    distributed_executor_backend: Optional[Union[DistributedExecutorBackend,
                                                 type["ExecutorBase"]]] = None
    """Backend to use for distributed model
    workers, either "ray" or "mp" (multiprocessing). If the product
    of pipeline_parallel_size and tensor_parallel_size is less than
    or equal to the number of GPUs available, "mp" will be used to
    keep processing on a single host. Otherwise, this will default
    to "ray" if Ray is installed and fail otherwise. Note that tpu
    and hpu only support Ray for distributed inference."""

    worker_cls: str = "auto"
    """The full name of the worker class to use. If "auto", the worker class
    will be determined based on the platform."""
    sd_worker_cls: str = "auto"
    """The full name of the worker class to use for speculative decofing.
    If "auto", the worker class will be determined based on the platform."""
    worker_extension_cls: str = ""
    """The full name of the worker extension class to use. The worker extension
    class is dynamically inherited by the worker class. This is used to inject
    new attributes and methods to the worker class for use in collective_rpc
    calls."""

    world_size: int = field(init=False)
    """world_size is TPxPP, it affects the number of workers we create."""
    world_size_across_dp: int = field(init=False)
    """world_size_across_dp is TPxPPxDP, it is the size of the world
    including data parallelism."""

    rank: int = 0
    """Global rank in distributed setup."""

    def get_next_dp_init_port(self) -> int:
        """
        We might need to initialize process groups in multiple
        processes that is related to data parallelism,
        e.g. both in the worker and in the engine, which
        can live in different processes. To avoid port conflicts, we
        increment the port number each time we need to initialize a
        new process group related to data parallelism.
        """
        answer = self.data_parallel_master_port
        self.data_parallel_master_port += 1
        return answer

    def stateless_init_dp_group(self) -> "ProcessGroup":
        from vllm.distributed.utils import (
            stateless_init_torch_distributed_process_group)

        # use gloo since the engine process might not have cuda device
        dp_group = stateless_init_torch_distributed_process_group(
            self.data_parallel_master_ip,
            self.get_next_dp_init_port(),
            self.data_parallel_rank,
            self.data_parallel_size,
            backend="gloo")

        return dp_group

    @staticmethod
    def has_unfinished_dp(dp_group: "ProcessGroup",
                          has_unfinished: bool) -> bool:
        tensor = torch.tensor([has_unfinished],
                              dtype=torch.int32,
                              device="cpu")
        # dp rank 0: has_unfinished_seqs=True
        # dp rank 1: has_unfinished_seqs=False
        # aggregated: has_unfinished_seqs=True
        # so this is an OR operation, i.e. MAX in integers
        torch.distributed.all_reduce(tensor, op=ReduceOp.MAX, group=dp_group)
        aggregated_has_unfinished = bool(tensor.item())
        return aggregated_has_unfinished

    def compute_hash(self):
        """
        Provide a hash that uniquely identifies all the configs
        that affect the structure of the computation
        graph from input ids/embeddings to the final hidden states,
        excluding anything before input ids/embeddings and after
        the final hidden states.
        """
        factors: list[Any] = []
        factors.append(self.pipeline_parallel_size)
        factors.append(self.tensor_parallel_size)
        factors.append(self.enable_expert_parallel)
        return hashlib.sha256(str(factors).encode()).hexdigest()

    def __post_init__(self) -> None:
        self.world_size = self.pipeline_parallel_size * \
            self.tensor_parallel_size

        if self.data_parallel_size > 1:
            # Data parallel was specified in the engine args.
            self.data_parallel_master_port = get_open_port()
            # TODO multi-node
        else:
            # Otherwise fall back to env vars (e.g. for offline SPMD case).
            self.data_parallel_size = envs.VLLM_DP_SIZE
            self.data_parallel_rank = envs.VLLM_DP_RANK
            self.data_parallel_rank_local = envs.VLLM_DP_RANK_LOCAL
            self.data_parallel_master_ip = envs.VLLM_DP_MASTER_IP
            self.data_parallel_master_port = envs.VLLM_DP_MASTER_PORT

        self.world_size_across_dp = self.world_size * self.data_parallel_size

        if self.distributed_executor_backend == "external_launcher":
            import os
            os.environ["VLLM_ENABLE_V1_MULTIPROCESSING"] = "0"
            logger.info("Disabling V1 multiprocessing for external launcher.")

        ray_only_devices: list[str] = []
        from vllm.platforms import current_platform
        if (current_platform.device_type in ray_only_devices
                and self.world_size > 1):
            if self.distributed_executor_backend is None:
                self.distributed_executor_backend = "ray"
            if self.distributed_executor_backend != "ray":
                raise ValueError(
                    f"{current_platform.device_type.upper()} backend only "
                    "supports Ray for distributed inference.")

        if self.distributed_executor_backend is None and self.world_size > 1:
            # We use multiprocessing by default if world_size fits on the
            # current node and we aren't in a ray placement group.

            from vllm.executor import ray_utils
            backend: DistributedExecutorBackend = "mp"
            ray_found = ray_utils.ray_is_available()
            if current_platform.is_neuron():
                # neuron uses single process to control multiple devices
                backend = "uni"
            elif (current_platform.is_cuda()
                  and cuda_device_count_stateless() < self.world_size):
                if not ray_found:
                    raise ValueError("Unable to load Ray which is "
                                     "required for multi-node inference, "
                                     "please install Ray with `pip install "
                                     "ray`.") from ray_utils.ray_import_err
                backend = "ray"
            elif ray_found:
                if self.placement_group:
                    backend = "ray"
                else:
                    from ray import is_initialized as ray_is_initialized
                    if ray_is_initialized():
                        from ray.util import get_current_placement_group
                        if get_current_placement_group():
                            backend = "ray"
            self.distributed_executor_backend = backend
            logger.info("Defaulting to use %s for distributed inference",
                        backend)

        if self.distributed_executor_backend is None and self.world_size == 1:
            self.distributed_executor_backend = "uni"

        self._verify_args()

    @property
    def use_ray(self) -> bool:
        return self.distributed_executor_backend == "ray" or (
            isinstance(self.distributed_executor_backend, type)
            and self.distributed_executor_backend.uses_ray)

    def _verify_args(self) -> None:
        # Lazy import to avoid circular import
        from vllm.executor.executor_base import ExecutorBase
        from vllm.platforms import current_platform
        if self.distributed_executor_backend not in (
                "ray", "mp", "uni",
                "external_launcher", None) and not (isinstance(
                    self.distributed_executor_backend, type) and issubclass(
                        self.distributed_executor_backend, ExecutorBase)):
            raise ValueError(
                "Unrecognized distributed executor backend "
                f"{self.distributed_executor_backend}. Supported "
                "values are 'ray', 'mp' 'uni', 'external_launcher' or"
                " custom ExecutorBase subclass.")
        if self.use_ray:
            from vllm.executor import ray_utils
            ray_utils.assert_ray_available()

        if not current_platform.use_custom_allreduce():
            self.disable_custom_all_reduce = True
            logger.info(
                "Disabled the custom all-reduce kernel because it is not "
                "supported on current platform.")
        if self.ray_workers_use_nsight and not self.use_ray:
            raise ValueError("Unable to use nsight profiling unless workers "
                             "run with Ray.")

        assert isinstance(self.worker_extension_cls, str), (
            "worker_extension_cls must be a string (qualified class name).")


PreemptionMode = Literal["swap", "recompute"]
SchedulerPolicy = Literal["fcfs", "priority"]


@config
@dataclass
class SchedulerConfig:
    """Scheduler configuration."""

    runner_type: RunnerType = "generate"
    """The runner type to launch for the model."""

    max_num_batched_tokens: int = None  # type: ignore
    """Maximum number of tokens to be processed in a single iteration.

    This config has no static default. If left unspecified by the user, it will
    be set in `EngineArgs.create_engine_config` based on the usage context."""

    max_num_seqs: int = None  # type: ignore
    """Maximum number of sequences to be processed in a single iteration.

    This config has no static default. If left unspecified by the user, it will
    be set in `EngineArgs.create_engine_config` based on the usage context."""

    max_model_len: int = None  # type: ignore
    """Maximum length of a sequence (including prompt and generated text). This
    is primarily set in `ModelConfig` and that value should be manually
    duplicated here."""

    max_num_partial_prefills: int = 1
    """For chunked prefill, the maximum number of sequences that can be
    partially prefilled concurrently."""

    max_long_partial_prefills: int = 1
    """For chunked prefill, the maximum number of prompts longer than
    long_prefill_token_threshold that will be prefilled concurrently. Setting
    this less than max_num_partial_prefills will allow shorter prompts to jump
    the queue in front of longer prompts in some cases, improving latency."""

    long_prefill_token_threshold: int = 0
    """For chunked prefill, a request is considered long if the prompt is
    longer than this number of tokens."""

    num_lookahead_slots: int = 0
    """The number of slots to allocate per sequence per
    step, beyond the known token ids. This is used in speculative
    decoding to store KV activations of tokens which may or may not be
    accepted.

    NOTE: This will be replaced by speculative config in the future; it is
    present to enable correctness tests until then."""

    cuda_graph_sizes: list[int] = field(default_factory=lambda: [512])
    """Cuda graph capture sizes, default is 512.
    1. if one value is provided, then the capture list would follow the
    pattern: [1, 2, 4] + [i for i in range(8, cuda_graph_sizes + 1, 8)]
    2. more than one value (e.g. 1 2 128) is provided, then the capture list
    will follow the provided list."""

    delay_factor: float = 0.0
    """Apply a delay (of delay factor multiplied by previous
    prompt latency) before scheduling next prompt."""

    enable_chunked_prefill: bool = None  # type: ignore
    """If True, prefill requests can be chunked based
    on the remaining max_num_batched_tokens."""

    is_multimodal_model: bool = False
    """True if the model is multimodal."""

    # TODO (ywang96): Make this configurable.
    max_num_encoder_input_tokens: int = field(init=False)
    """Multimodal encoder compute budget, only used in V1.

    NOTE: This is not currently configurable. It will be overridden by
    max_num_batched_tokens in case max multimodal embedding size is larger."""

    # TODO (ywang96): Make this configurable.
    encoder_cache_size: int = field(init=False)
    """Multimodal encoder cache size, only used in V1.

    NOTE: This is not currently configurable. It will be overridden by
    max_num_batched_tokens in case max multimodal embedding size is larger."""

    preemption_mode: Optional[PreemptionMode] = None
    """Whether to perform preemption by swapping or
    recomputation. If not specified, we determine the mode as follows:
    We use recomputation by default since it incurs lower overhead than
    swapping. However, when the sequence group has multiple sequences
    (e.g., beam search), recomputation is not currently supported. In
    such a case, we use swapping instead."""

    num_scheduler_steps: int = 1
    """Maximum number of forward steps per scheduler call."""

    multi_step_stream_outputs: bool = True
    """If False, then multi-step will stream outputs at the end of all steps"""

    send_delta_data: bool = False
    """Private API. If used, scheduler sends delta data to
    workers instead of an entire data. It should be enabled only
    when SPMD worker architecture is enabled. I.e.,
    VLLM_USE_RAY_SPMD_WORKER=1"""

    policy: SchedulerPolicy = "fcfs"
    """The scheduling policy to use:\n
    - "fcfs" means first come first served, i.e. requests are handled in order
    of arrival.\n
    - "priority" means requests are handled based on given priority (lower
    value means earlier handling) and time of arrival deciding any ties)."""

    chunked_prefill_enabled: bool = field(init=False)
    """True if chunked prefill is enabled."""

    disable_chunked_mm_input: bool = False
    """If set to true and chunked prefill is enabled, we do not want to
    partially schedule a multimodal item. Only used in V1
    This ensures that if a request has a mixed prompt
    (like text tokens TTTT followed by image tokens IIIIIIIIII) where only
    some image tokens can be scheduled (like TTTTIIIII, leaving IIIII),
    it will be scheduled as TTTT in one step and IIIIIIIIII in the next."""

    # scheduler class or path. "vllm.core.scheduler.Scheduler" (default)
    # or "mod.custom_class".
    scheduler_cls: Union[str, type[object]] = "vllm.core.scheduler.Scheduler"
    """The scheduler class to use. "vllm.core.scheduler.Scheduler" is the
    default scheduler. Can be a class directly or the path to a class of form
    "mod.custom_class"."""

    def compute_hash(self) -> str:
        """
        WARNING: Whenever a new field is added to this config,
        ensure that it is included in the factors list if
        it affects the computation graph.

        Provide a hash that uniquely identifies all the configs
        that affect the structure of the computation
        graph from input ids/embeddings to the final hidden states,
        excluding anything before input ids/embeddings and after
        the final hidden states.
        """
        # no factors to consider.
        # this config will not affect the computation graph.
        factors: list[Any] = []
        hash_str = hashlib.md5(str(factors).encode(),
                               usedforsecurity=False).hexdigest()
        return hash_str

    def __post_init__(self) -> None:
        if self.max_model_len is None:
            self.max_model_len = 8192
            logger.warning_once(
                "max_model_len was is not set. Defaulting to arbitrary value "
                "of %d.", self.max_model_len)

        if self.max_num_seqs is None:
            self.max_num_seqs = 128
            logger.warning_once(
                "max_num_seqs was is not set. Defaulting to arbitrary value "
                "of %d.", self.max_num_seqs)

        if self.max_num_batched_tokens is None:
            if self.enable_chunked_prefill:
                if self.num_scheduler_steps > 1:
                    # Multi-step Chunked-Prefill doesn't allow prompt-chunking
                    # for now. Have max_num_batched_tokens set to max_model_len
                    # so we don't reject sequences on account of a short
                    # max_num_batched_tokens.
                    self.max_num_batched_tokens = max(
                        self.max_model_len, _DEFAULT_MAX_NUM_BATCHED_TOKENS)
                else:
                    self.max_num_batched_tokens = (
                        _DEFAULT_MAX_NUM_BATCHED_TOKENS)
            else:
                # If max_model_len is too short, use
                # _DEFAULT_MAX_NUM_BATCHED_TOKENS as the default value
                # for higher throughput.
                self.max_num_batched_tokens = max(
                    self.max_model_len, _DEFAULT_MAX_NUM_BATCHED_TOKENS)

            if self.runner_type == "pooling":
                # Choose specific value for higher throughput
                self.max_num_batched_tokens = max(
                    self.max_num_batched_tokens,
                    _POOLING_MODEL_MAX_NUM_BATCHED_TOKENS,
                )
            if self.is_multimodal_model:
                # The value needs to be at least the number of multimodal tokens
                self.max_num_batched_tokens = max(
                    self.max_num_batched_tokens,
                    _MULTIMODAL_MODEL_MAX_NUM_BATCHED_TOKENS,
                )

            # When using default settings,
            # Ensure max_num_batched_tokens does not exceed model limit.
            # Some models (e.g., Whisper) have embeddings tied to max length.
            self.max_num_batched_tokens = min(
                self.max_num_seqs * self.max_model_len,
                self.max_num_batched_tokens)

        self.max_num_encoder_input_tokens = self.max_num_batched_tokens
        self.encoder_cache_size = self.max_num_batched_tokens

        if self.enable_chunked_prefill:
            logger.info(
                "Chunked prefill is enabled with max_num_batched_tokens=%d.",
                self.max_num_batched_tokens)

        self.chunked_prefill_enabled = self.enable_chunked_prefill
        if self.max_num_partial_prefills > 1:
            if self.long_prefill_token_threshold == 0:
                self.long_prefill_token_threshold = int(self.max_model_len *
                                                        0.04)

            logger.info(
                "Concurrent partial prefills enabled with "
                "max_num_partial_prefills=%d, max_long_partial_prefills=%d, "
                "long_prefill_token_threshold=%d",
                self.max_num_partial_prefills, self.max_long_partial_prefills,
                self.long_prefill_token_threshold)

        self._verify_args()

    def _verify_args(self) -> None:
        if (self.max_num_batched_tokens < self.max_model_len
                and not self.chunked_prefill_enabled):
            raise ValueError(
                f"max_num_batched_tokens ({self.max_num_batched_tokens}) is "
                f"smaller than max_model_len ({self.max_model_len}). "
                "This effectively limits the maximum sequence length to "
                "max_num_batched_tokens and makes vLLM reject longer "
                "sequences. Please increase max_num_batched_tokens or "
                "decrease max_model_len.")

        if self.max_num_batched_tokens < self.max_num_seqs:
            raise ValueError(
                f"max_num_batched_tokens ({self.max_num_batched_tokens}) must "
                "be greater than or equal to max_num_seqs "
                f"({self.max_num_seqs}).")

        if self.max_num_batched_tokens > self.max_num_seqs * self.max_model_len:
            logger.warning(
                "max_num_batched_tokens (%d) exceeds max_num_seqs"
                "* max_model_len (%d). This may lead to unexpected behavior.",
                self.max_num_batched_tokens,
                self.max_num_seqs * self.max_model_len)

        if self.num_lookahead_slots < 0:
            raise ValueError(
                "num_lookahead_slots "
                f"({self.num_lookahead_slots}) must be greater than or "
                "equal to 0.")

        if self.num_scheduler_steps < 1:
            raise ValueError(
                "num_scheduler_steps "
                f"({self.num_scheduler_steps}) must be greater than or "
                "equal to 1.")

        if self.max_num_partial_prefills < 1:
            raise ValueError(
                f"max_num_partial_prefills ({self.max_num_partial_prefills}) "
                "must be greater than or equal to 1.")
        elif self.max_num_partial_prefills > 1:
            if not self.chunked_prefill_enabled:
                raise ValueError("Chunked prefill must be enabled to set "
                                 "max_num_partial_prefills > 1.")

            if self.long_prefill_token_threshold > self.max_model_len:
                raise ValueError(
                    "long_prefill_token_threshold "
                    f"({self.long_prefill_token_threshold}) cannot be greater "
                    f"than the max_model_len ({self.max_model_len}).")

        if (self.max_long_partial_prefills
                < 1) or (self.max_long_partial_prefills
                         > self.max_num_partial_prefills):
            raise ValueError(
                f"max_long_partial_prefills ({self.max_long_partial_prefills}) "
                "must be greater than or equal to 1 and less than or equal to "
                f"max_num_partial_prefills ({self.max_num_partial_prefills}).")

    @property
    def is_multi_step(self) -> bool:
        return self.num_scheduler_steps > 1


Device = Literal["auto", "cuda", "neuron", "cpu", "tpu", "xpu", "hpu"]


@config
@dataclass
class DeviceConfig:
    """Configuration for the device to use for vLLM execution."""

    device: Union[Device, torch.device] = "auto"
    """Device type for vLLM execution."""
    device_type: str = field(init=False)
    """Device type from the current platform. This is set in
    `__post_init__`."""

    def compute_hash(self) -> str:
        """
        WARNING: Whenever a new field is added to this config,
        ensure that it is included in the factors list if
        it affects the computation graph.

        Provide a hash that uniquely identifies all the configs
        that affect the structure of the computation
        graph from input ids/embeddings to the final hidden states,
        excluding anything before input ids/embeddings and after
        the final hidden states.
        """
        # no factors to consider.
        # the device/platform information will be summarized
        # by torch/vllm automatically.
        factors: list[Any] = []
        hash_str = hashlib.md5(str(factors).encode(),
                               usedforsecurity=False).hexdigest()
        return hash_str

    def __post_init__(self):
        if self.device == "auto":
            # Automated device type detection
            from vllm.platforms import current_platform
            self.device_type = current_platform.device_type
            if not self.device_type:
                raise RuntimeError(
                    "Failed to infer device type, please set "
                    "the environment variable `VLLM_LOGGING_LEVEL=DEBUG` "
                    "to turn on verbose logging to help debug the issue.")
        else:
            # Device type is assigned explicitly
            self.device_type = self.device

        # Some device types require processing inputs on CPU
        if self.device_type in ["neuron"]:
            self.device = torch.device("cpu")
        elif self.device_type in ["tpu"]:
            self.device = None
        else:
            # Set device with device type
            self.device = torch.device(self.device_type)


SpeculativeMethod = Literal["ngram", "eagle", "medusa", "mlp_speculator",
                            "draft_model"]
SpeculativeAcceptanceMethod = Literal["rejection_sampler",
                                      "typical_acceptance_sampler"]


@config
@dataclass
class SpeculativeConfig:
    """Configuration for speculative decoding."""

    # General speculative decoding control
    num_speculative_tokens: int = field(default=None,
                                        init=True)  # type: ignore
    """The number of speculative tokens, if provided. It will default to the
    number in the draft model config if present, otherwise, it is required."""
    model: Optional[str] = None
    """The name of the draft model, eagle head, or additional weights, if
    provided."""
    method: Optional[SpeculativeMethod] = None
    """The name of the speculative method to use. If users provide and set the
    `model` param, the speculative method type will be detected automatically
    if possible, if `model` param is not provided, the method name must be
    provided.

    If using `ngram` method, the related configuration `prompt_lookup_max` and
    `prompt_lookup_min` should be considered."""
    acceptance_method: SpeculativeAcceptanceMethod = "rejection_sampler"
    """The method to use for accepting draft tokens:\n
    - "rejection_sampler" maps to `RejectionSampler`.\n
    - "typical_acceptance_sampler" maps to `TypicalAcceptanceSampler`.

    If using `typical_acceptance_sampler`, the related configuration
    `posterior_threshold` and `posterior_alpha` should be considered."""
    draft_tensor_parallel_size: Optional[int] = None
    """The degree of the tensor parallelism for the draft model. Can only be 1
    or the same as the target model's tensor parallel size."""
    disable_logprobs: bool = True
    """If set to True, token log probabilities are not returned during
    speculative decoding. If set to False, token log probabilities are returned
    according to the log probability settings in SamplingParams."""

    # Draft model configuration
    quantization: Optional[QuantizationMethods] = None
    """Quantization method that was used to quantize the draft model weights.
    If `None`, we assume the model weights are not quantized. Note that it only
    takes effect when using the draft model-based speculative method."""
    max_model_len: Optional[int] = None
    """The maximum model length of the draft model. Used when testing the
    ability to skip speculation for some sequences."""
    revision: Optional[str] = None
    """The specific model version to use for the draft model. It can be a
    branch name, a tag name, or a commit id. If unspecified, will use the
    default version."""
    code_revision: Optional[str] = None
    """The specific revision to use for the draft model code on Hugging Face
    Hub. It can be a branch name, a tag name, or a commit id. If unspecified,
    will use the default version."""

    # Advanced control
    disable_mqa_scorer: bool = False
    """Disable the MQA scorer and fall back to batch expansion for scoring
    proposals."""
    disable_by_batch_size: Optional[int] = None
    """Disable speculative decoding for new incoming requests when the number
    of enqueued requests is larger than this value, if provided."""

    # Ngram proposer configuration
    prompt_lookup_max: Optional[int] = None
    """Maximum size of ngram token window when using Ngram proposer, required
    when method is set to ngram."""
    prompt_lookup_min: Optional[int] = None
    """Minimum size of ngram token window when using Ngram proposer, if
    provided. Defaults to 1."""

    # Typical acceptance sampler configuration
    posterior_threshold: Optional[float] = None
    """A threshold value that sets a lower bound on the posterior probability
    of a token in the target model for it to be accepted. This threshold is
    used only when we use the `TypicalAcceptanceSampler` for token acceptance.
    """
    posterior_alpha: Optional[float] = None
    """Scaling factor for entropy-based threshold, applied when using
    `TypicalAcceptanceSampler`."""

    speculative_token_tree: Optional[str] = None
    """Specifies the tree structure for speculative token generation. 
    """
    # required configuration params passed from engine
    target_model_config: ModelConfig = field(default=None,
                                             init=True)  # type: ignore
    """The configuration of the target model."""
    target_parallel_config: ParallelConfig = field(default=None,
                                                   init=True)  # type: ignore
    """The parallel configuration for the target model."""
    enable_chunked_prefill: bool = field(default=None,
                                         init=True)  # type: ignore
    """Whether vLLM is configured to use chunked prefill or not. Used for
    raising an error since it's not yet compatible with speculative decode."""
    disable_log_stats: bool = field(default=None, init=True)  # type: ignore
    """Whether to disable the periodic printing of stage times in speculative
    decoding."""

    # params generated in the post-init stage
    draft_model_config: ModelConfig = field(default=None,
                                            init=True)  # type: ignore
    """The configuration of the draft model initialized internal."""
    draft_parallel_config: ParallelConfig = field(default=None,
                                                  init=True)  # type: ignore
    """The parallel configuration for the draft model initialized internal."""

    def compute_hash(self) -> str:
        """
        WARNING: Whenever a new field is added to this config,
        ensure that it is included in the factors list if
        it affects the computation graph.

        Provide a hash that uniquely identifies all the configs
        that affect the structure of the computation
        graph from input ids/embeddings to the final hidden states,
        excluding anything before input ids/embeddings and after
        the final hidden states.
        """
        factors: list[Any] = []
        # Eagle3 affects the computation graph because it returns intermediate
        # hidden states in addition to the final hidden state.
        factors.append(self.method == "eagle3")
        hash_str = hashlib.md5(str(factors).encode(),
                               usedforsecurity=False).hexdigest()
        return hash_str

    @classmethod
    def from_dict(cls, dict_value: dict) -> "SpeculativeConfig":
        """Parse the CLI value for the speculative config."""
        return cls(**dict_value)

    @staticmethod
    def hf_config_override(hf_config: PretrainedConfig) -> PretrainedConfig:
        if hf_config.model_type == "deepseek_v3":
            hf_config.model_type = "deepseek_mtp"
        if hf_config.model_type == "deepseek_mtp":
            n_predict = getattr(hf_config, "num_nextn_predict_layers", None)
            hf_config.update({
                "n_predict": n_predict,
                "architectures": ["DeepSeekMTPModel"]
            })
        return hf_config

    def __post_init__(self):

        # Note: "method" is a new parameter that helps to extend the
        # configuration of non-model-based proposers, and the "model" parameter
        # will be used to set the draft model, eagle head, or additional weight
        # when needed. If users do not specify "method", the speculative method
        # will be detected automatically if possible. If the speculative method
        # can not be detected, it will be considered as the "draft_model" by
        # default.

        if self.model is None and self.num_speculative_tokens is not None:
            # TODO(Shangming): Refactor mtp configuration logic when supporting
            # mtp acceleration for more models besides deepseek_v3
            if self.target_model_config and \
                self.target_model_config.hf_text_config.model_type \
                        == "deepseek_v3":
                # use the draft model from the same model:
                self.model = self.target_model_config.model
            elif self.method in ("ngram", "[ngram]"):
                self.model = "ngram"
            else:
                raise ValueError("num_speculative_tokens was provided without "
                                 "speculative model.")

        # Automatically configure the method for ngram when "model" is used
        # instead of "method"
        if self.method is None and (self.model is not None
                                    and self.model in ("ngram", "[ngram]")):
            self.method = "ngram"

        if self.method in ("ngram", "[ngram]"):
            # Unified to "ngram" internally
            self.method = "ngram"
            # Set default values if not provided
            if (self.prompt_lookup_min is None
                    and self.prompt_lookup_max is None):
                # TODO(woosuk): Tune these values. They are arbitrarily chosen.
                self.prompt_lookup_min = 5
                self.prompt_lookup_max = 5
            elif self.prompt_lookup_min is None:
                assert self.prompt_lookup_max is not None
                self.prompt_lookup_min = self.prompt_lookup_max
            elif self.prompt_lookup_max is None:
                assert self.prompt_lookup_min is not None
                self.prompt_lookup_max = self.prompt_lookup_min

            # Validate values
            if self.prompt_lookup_min < 1:
                raise ValueError(
                    f"prompt_lookup_min={self.prompt_lookup_min} must be > 0")
            if self.prompt_lookup_max < 1:
                raise ValueError(
                    f"prompt_lookup_max={self.prompt_lookup_max} must be > 0")
            if self.prompt_lookup_min > self.prompt_lookup_max:
                raise ValueError(
                    f"prompt_lookup_min={self.prompt_lookup_min} must "
                    f"be <= prompt_lookup_max={self.prompt_lookup_max}")

            # TODO: current we still need extract vocab_size from target model
            # config, in future, we may try refactor it out, and set
            # draft related config as None here.
            self.draft_model_config = self.target_model_config
            self.draft_parallel_config = self.target_parallel_config
        else:
            self.prompt_lookup_max = 0
            self.prompt_lookup_min = 0

            if self.model is not None:
                self.draft_model_config = ModelConfig(
                    model=self.model,
                    task="draft",
                    tokenizer=self.target_model_config.tokenizer,
                    tokenizer_mode=self.target_model_config.tokenizer_mode,
                    trust_remote_code=self.target_model_config.
                    trust_remote_code,
                    allowed_local_media_path=self.target_model_config.
                    allowed_local_media_path,
                    dtype=self.target_model_config.dtype,
                    seed=self.target_model_config.seed,
                    revision=self.revision,
                    code_revision=self.code_revision,
                    tokenizer_revision=self.target_model_config.
                    tokenizer_revision,
                    spec_target_max_model_len=self.target_model_config.
                    max_model_len,
                    quantization=self.quantization,
                    enforce_eager=self.target_model_config.enforce_eager,
                    max_seq_len_to_capture=self.target_model_config.
                    max_seq_len_to_capture,
                    max_logprobs=self.target_model_config.max_logprobs,
                    hf_overrides=SpeculativeConfig.hf_config_override,
                )

                # Automatically detect the method
                if self.method in ('eagle', 'eagle3'):
                    pass
                elif "eagle-" in self.draft_model_config.model.lower() or \
                        "eagle3-" in self.draft_model_config.model.lower():
                    self.method = "eagle"
                elif self.draft_model_config.hf_config.model_type == "medusa":
                    self.method = "medusa"
                elif (self.draft_model_config.hf_config.model_type ==
                      "mlp_speculator"):
                    self.method = "mlp_speculator"
                else:
                    self.method = "draft_model"

                # Replace hf_config for EAGLE draft_model
                if self.method in ("eagle", "eagle3"):
                    if self.enable_chunked_prefill and not envs.VLLM_USE_V1:
                        raise ValueError(
                            "Chunked prefill and EAGLE are not compatible "
                            "when using V0.")

                    from vllm.platforms import current_platform
                    from vllm.transformers_utils.configs.eagle import (
                        EAGLEConfig)
                    if isinstance(self.draft_model_config.hf_config,
                                  EAGLEConfig) or current_platform.is_neuron():
                        pass
                    else:
                        eagle_config = EAGLEConfig(
                            self.draft_model_config.hf_config,
                            method=self.method)
                        self.draft_model_config.hf_config = eagle_config

                if (self.num_speculative_tokens is not None
                        and hasattr(self.draft_model_config.hf_config,
                                    "num_lookahead_tokens")):
                    self.draft_model_config.hf_config.num_lookahead_tokens = \
                    self.num_speculative_tokens

                n_predict = getattr(self.draft_model_config.hf_config,
                                    "n_predict", None)
                if n_predict is not None:
                    if self.num_speculative_tokens is None:
                        # Default to max value defined in draft model config.
                        self.num_speculative_tokens = n_predict
                    elif self.num_speculative_tokens > n_predict and \
                            self.num_speculative_tokens % n_predict != 0:
                        # Ensure divisibility for MTP module reuse.
                        raise ValueError(
                            f"num_speculative_tokens:{self.num_speculative_tokens}"
                            f" must be divisible by {n_predict=}")

                self.draft_tensor_parallel_size = \
                    SpeculativeConfig._verify_and_get_draft_tp(
                        self.target_parallel_config,
                        self.draft_tensor_parallel_size,
                        self.draft_model_config.hf_config
                )

                self.draft_model_config.max_model_len = (
                    SpeculativeConfig._maybe_override_draft_max_model_len(
                        self.max_model_len,
                        self.draft_model_config.max_model_len,
                        self.target_model_config.max_model_len,
                    ))

                self.draft_parallel_config = (
                    SpeculativeConfig.create_draft_parallel_config(
                        self.target_parallel_config,
                        self.draft_tensor_parallel_size))

        if self.acceptance_method == "typical_acceptance_sampler":
            if self.posterior_threshold is None:
                self.posterior_threshold = 0.09
            if self.posterior_alpha is None:
                self.posterior_alpha = 0.3

        self._verify_args()

    @staticmethod
    def _maybe_override_draft_max_model_len(
        speculative_max_model_len: Optional[int],
        draft_max_model_len: int,
        target_max_model_len: int,
    ) -> int:
        """Determine the max sequence len for the draft model. This is usually
        the draft_max_model_len, but may be the target_max_model_len if it is
        less than the draft_max_model_len, or may be speculative_max_model_len
        if it is specified.

        This is necessary so that sequences do not exceed the capacity of the
        draft model or the target model.

        speculative_max_model_len is mainly used for testing that sequences can
        skip speculation.
        """

        if speculative_max_model_len is not None:

            if speculative_max_model_len > draft_max_model_len:
                raise ValueError(f"{speculative_max_model_len=} cannot be "
                                 f"larger than {draft_max_model_len=}")

            if speculative_max_model_len > target_max_model_len:
                raise ValueError(f"{speculative_max_model_len=} cannot be "
                                 f"larger than {target_max_model_len=}")

            return speculative_max_model_len

        return min(
            draft_max_model_len,
            target_max_model_len,
        )

    @staticmethod
    def _verify_and_get_draft_tp(
            target_parallel_config: ParallelConfig,
            speculative_draft_tensor_parallel_size: Optional[int],
            draft_hf_config: PretrainedConfig) -> int:
        """
        Verifies and adjusts the tensor parallel size for a draft model
        specified using speculative_draft_tensor_parallel_size.
        """
        # If speculative_draft_tensor_parallel_size is unset then set it
        # appropriately else verify that it is set correctly.
        if speculative_draft_tensor_parallel_size is None:
            if draft_hf_config.model_type == "mlp_speculator":
                speculative_draft_tensor_parallel_size = 1
                if target_parallel_config.tensor_parallel_size > 1:
                    logger.warning(
                        "%s cannot currently be run with tp>1; "
                        "setting speculative_draft_tensor_parallel_size=1",
                        draft_hf_config.model_type)
            else:
                speculative_draft_tensor_parallel_size = \
                    target_parallel_config.tensor_parallel_size
        elif speculative_draft_tensor_parallel_size not in (
                1, target_parallel_config.tensor_parallel_size):
            raise ValueError(
                f"{speculative_draft_tensor_parallel_size=} cannot be "
                f"other value than 1 or target model tensor_parallel_size")
        return speculative_draft_tensor_parallel_size

    @staticmethod
    def create_draft_parallel_config(
        target_parallel_config: ParallelConfig,
        speculative_draft_tensor_parallel_size: int,
    ) -> ParallelConfig:
        """Create a parallel config for use by the draft worker.

        This is mostly a copy of the target parallel config, except the tp_size.
        """
        draft_parallel_config = ParallelConfig(
            pipeline_parallel_size=target_parallel_config.
            pipeline_parallel_size,
            tensor_parallel_size=speculative_draft_tensor_parallel_size,
            distributed_executor_backend=target_parallel_config.
            distributed_executor_backend,
            max_parallel_loading_workers=target_parallel_config.
            max_parallel_loading_workers,
            disable_custom_all_reduce=target_parallel_config.
            disable_custom_all_reduce,
            ray_workers_use_nsight=target_parallel_config.
            ray_workers_use_nsight,
            placement_group=target_parallel_config.placement_group,
        )

        return draft_parallel_config

    def _verify_args(self) -> None:
        if self.num_speculative_tokens is None:
            raise ValueError(
                "num_speculative_tokens must be provided with "
                "speculative model unless the draft model config contains an "
                "n_predict parameter.")

        if self.num_speculative_tokens <= 0:
            raise ValueError("Expected num_speculative_tokens to be greater "
                             f"than zero ({self.num_speculative_tokens}).")

        if self.draft_model_config:
            self.draft_model_config.verify_with_parallel_config(
                self.draft_parallel_config)
            # Validate and set draft token acceptance related settings.

        if self.acceptance_method is None:
            raise ValueError("acceptance_method is not set. "
                             "Expected values are rejection_sampler or "
                             "typical_acceptance_sampler.")

        if (self.acceptance_method != 'rejection_sampler'
                and self.acceptance_method != 'typical_acceptance_sampler'):
            raise ValueError(
                "Expected acceptance_method to be either "
                "rejection_sampler or typical_acceptance_sampler. Instead it "
                f"is {self.acceptance_method}")

        if self.acceptance_method == "typical_acceptance_sampler" and (
            (self.posterior_threshold is not None
             and self.posterior_threshold < 0) or
            (self.posterior_alpha is not None and self.posterior_alpha < 0)):
            raise ValueError(
                "Expected the posterior_threshold and posterior_alpha of "
                "typical_acceptance_sampler to be > 0. "
                "Instead found posterior_threshold = "
                f"{self.posterior_threshold} and posterior_alpha = "
                f"{self.posterior_alpha}")

        if (self.disable_by_batch_size is not None
                and self.disable_by_batch_size < 2):
            raise ValueError("Expect the batch size threshold of disabling "
                             "speculative decoding is > 1, but got "
                             f"{self.disable_by_batch_size=}")

        if self.method == "eagle3" and self.target_model_config and \
            "llama" not in self.target_model_config.hf_text_config.model_type:
            raise ValueError(
                "Eagle3 is only supported for Llama models. "
                f"Got {self.target_model_config.hf_text_config.model_type=}")

    @property
    def num_lookahead_slots(self) -> int:
        """The number of additional slots the scheduler should allocate per
        step, in addition to the slots allocated for each known token.

        This is equal to the number of speculative tokens, as each speculative
        token must be scored.
        """
        return self.num_speculative_tokens

    def use_eagle(self) -> bool:
        return self.method in ("eagle", "eagle3")

    def __repr__(self) -> str:
        method = self.method
        model = None if method == "ngram" else self.draft_model_config.model
        num_spec_tokens = self.num_speculative_tokens
        return f"SpeculativeConfig({method=}, {model=}, {num_spec_tokens=})"


LoRADType = Literal["auto", "float16", "bfloat16"]


@config
@dataclass
class LoRAConfig:
    """Configuration for LoRA."""

    max_lora_rank: int = 16
    """Max LoRA rank."""
    max_loras: int = 1
    """Max number of LoRAs in a single batch."""
    fully_sharded_loras: bool = False
    """By default, only half of the LoRA computation is sharded with tensor
    parallelism. Enabling this will use the fully sharded layers. At high
    sequence length, max rank or tensor parallel size, this is likely faster.
    """
    max_cpu_loras: Optional[int] = None
    """Maximum number of LoRAs to store in CPU memory. Must be >= than
    `max_loras`."""
    lora_dtype: Union[torch.dtype, LoRADType] = "auto"
    """Data type for LoRA. If auto, will default to base model dtype."""
    lora_extra_vocab_size: int = 256
    """Maximum size of extra vocabulary that can be present in a LoRA adapter
    (added to the base model vocabulary)."""
    lora_vocab_padding_size: ClassVar[int] = current_platform\
        .get_lora_vocab_padding_size()
    long_lora_scaling_factors: Optional[tuple[float, ...]] = None
    """Specify multiple scaling factors (which can be different from base model
    scaling factor - see eg. Long LoRA) to allow for multiple LoRA adapters
    trained with those scaling factors to be used at the same time. If not
    specified, only adapters trained with the base model scaling factor are
    allowed."""
    bias_enabled: bool = False
    """Enable bias for LoRA adapters."""

    def compute_hash(self) -> str:
        """
        WARNING: Whenever a new field is added to this config,
        ensure that it is included in the factors list if
        it affects the computation graph.

        Provide a hash that uniquely identifies all the configs
        that affect the structure of the computation
        graph from input ids/embeddings to the final hidden states,
        excluding anything before input ids/embeddings and after
        the final hidden states.
        """
        factors: list[Any] = []
        factors.append(self.max_lora_rank)
        factors.append(self.max_loras)
        factors.append(self.fully_sharded_loras)
        factors.append(self.lora_dtype)
        factors.append(self.lora_extra_vocab_size)
        factors.append(self.lora_vocab_padding_size)
        factors.append(self.long_lora_scaling_factors)
        factors.append(self.bias_enabled)
        hash_str = hashlib.md5(str(factors).encode(),
                               usedforsecurity=False).hexdigest()
        return hash_str

    def __post_init__(self):
        # Setting the maximum rank to 512 should be able to satisfy the vast
        # majority of applications.
        possible_max_ranks = (8, 16, 32, 64, 128, 256, 320, 512)
        possible_lora_extra_vocab_size = (256, 512)
        if self.max_lora_rank not in possible_max_ranks:
            raise ValueError(
                f"max_lora_rank ({self.max_lora_rank}) must be one of "
                f"{possible_max_ranks}.")
        if self.lora_extra_vocab_size not in possible_lora_extra_vocab_size:
            raise ValueError(
                f"lora_extra_vocab_size ({self.lora_extra_vocab_size}) "
                f"must be one of {possible_lora_extra_vocab_size}.")
        if self.max_loras < 1:
            raise ValueError(f"max_loras ({self.max_loras}) must be >= 1.")
        if self.max_cpu_loras is None:
            self.max_cpu_loras = self.max_loras
        elif self.max_cpu_loras < self.max_loras:
            raise ValueError(
                f"max_cpu_loras ({self.max_cpu_loras}) must be >= "
                f"max_loras ({self.max_loras})")

    def verify_with_cache_config(self, cache_config: CacheConfig):
        if cache_config.cpu_offload_gb > 0 and not envs.VLLM_USE_V1:
            raise ValueError(
                "V0 LoRA does not support CPU offload, please use V1.")

    def verify_with_model_config(self, model_config: ModelConfig):
        if self.lora_dtype in (None, "auto"):
            self.lora_dtype = model_config.dtype
        elif isinstance(self.lora_dtype, str):
            self.lora_dtype = getattr(torch, self.lora_dtype)

    def verify_lora_support(self):
        if self.long_lora_scaling_factors is not None and envs.VLLM_USE_V1:
            raise ValueError(
                "V1 LoRA does not support long LoRA, please use V0.")


@config
@dataclass
class PromptAdapterConfig:
    """Configuration for PromptAdapters."""

    max_prompt_adapters: int = 1
    """Max number of PromptAdapters in a batch."""
    max_prompt_adapter_token: int = 0
    """Max number of PromptAdapters tokens."""
    max_cpu_prompt_adapters: Optional[int] = None
    """Maximum number of PromptAdapters to store in CPU memory. Must be >= than
    `max_prompt_adapters`."""
    prompt_adapter_dtype: Union[torch.dtype, str] = "auto"
    """Data type for PromptAdapter. If auto, will default to base model dtype.
    """

    def compute_hash(self) -> str:
        """
        WARNING: Whenever a new field is added to this config,
        ensure that it is included in the factors list if
        it affects the computation graph.

        Provide a hash that uniquely identifies all the configs
        that affect the structure of the computation
        graph from input ids/embeddings to the final hidden states,
        excluding anything before input ids/embeddings and after
        the final hidden states.
        """
        # no factors to consider.
        # this config will not affect the computation graph.
        factors: list[Any] = []
        hash_str = hashlib.md5(str(factors).encode(),
                               usedforsecurity=False).hexdigest()
        return hash_str

    def __post_init__(self):

        if self.max_prompt_adapters < 1:
            raise ValueError(f"max_prompt_adapters "
                             f"({self.max_prompt_adapters}) must be >= 1.")
        if self.max_prompt_adapter_token == 0:
            raise ValueError("max_prompt_adapter_token must be set.")
        if self.max_cpu_prompt_adapters is None:
            self.max_cpu_prompt_adapters = self.max_prompt_adapters

    def verify_with_model_config(self, model_config: ModelConfig):
        if self.prompt_adapter_dtype == "auto":
            self.prompt_adapter_dtype = model_config.dtype
        elif isinstance(self.prompt_adapter_dtype, str):
            self.prompt_adapter_dtype = getattr(torch,
                                                self.prompt_adapter_dtype)


@config
@dataclass
class MultiModalConfig:
    """Controls the behavior of multimodal models."""

    limit_per_prompt: dict[str, int] = \
        cast(dict[str, int], get_field(ModelConfig, "limit_mm_per_prompt"))
    """
    The maximum number of input items allowed per prompt for each modality.
    Defaults to 1 (V0) or 999 (V1) for each modality.

    For example, to allow up to 16 images and 2 videos per prompt:
    `{"images": 16, "videos": 2}`
    """

    mm_processor_kwargs: Optional[dict[str, object]] = None
    """
    Overrides for the multi-modal processor obtained from
    `transformers.AutoProcessor.from_pretrained`.

    The available overrides depend on the model that is being run.

    For example, for Phi-3-Vision:
    `{"num_crops": 4}`.
    """

    disable_mm_preprocessor_cache: bool = False
    """
    If `True`, disable caching of the processed multi-modal inputs.
    """

    def compute_hash(self) -> str:
        """
        WARNING: Whenever a new field is added to this config,
        ensure that it is included in the factors list if
        it affects the computation graph.

        Provide a hash that uniquely identifies all the configs
        that affect the structure of the computation
        graph from input ids/embeddings to the final hidden states,
        excluding anything before input ids/embeddings and after
        the final hidden states.
        """
        # no factors to consider.
        # this config will not affect the computation graph.
        factors: list[Any] = []
        hash_str = hashlib.md5(str(factors).encode(),
                               usedforsecurity=False).hexdigest()
        return hash_str

    def get_limit_per_prompt(self, modality: str) -> int:
        """
        Get the maximum number of input items allowed per prompt
        for the given modality.
        """
        return self.limit_per_prompt.get(
            modality,
            999 if envs.VLLM_USE_V1 else 1,
        )

    # TODO: Add configs to init vision tower or not.


@config
@dataclass
class PoolerConfig:
    """Controls the behavior of output pooling in pooling models."""

    pooling_type: Optional[str] = None
    """
    The pooling method of the pooling model. This should be a key in
    {class}`vllm.model_executor.layers.pooler.PoolingType`.
    """

    normalize: Optional[bool] = None
    """
    Whether to normalize the pooled outputs. Usually, this should be set to
    ``True`` for embedding outputs.
    """

    softmax: Optional[bool] = None
    """
    Whether to apply softmax to the pooled outputs. Usually, this should be set
    to ``True`` for classification outputs.
    """

    step_tag_id: Optional[int] = None
    """
    If set, only the score corresponding to the ``step_tag_id`` in the
    generated sentence should be returned. Otherwise, the scores for all tokens
    are returned.
    """

    returned_token_ids: Optional[list[int]] = None
    """
    A list of indices for the vocabulary dimensions to be extracted,
    such as the token IDs of ``good_token`` and ``bad_token`` in the
    ``math-shepherd-mistral-7b-prm`` model.
    """

    def compute_hash(self) -> str:
        """
        WARNING: Whenever a new field is added to this config,
        ensure that it is included in the factors list if
        it affects the computation graph.

        Provide a hash that uniquely identifies all the configs
        that affect the structure of the computation
        graph from input ids/embeddings to the final hidden states,
        excluding anything before input ids/embeddings and after
        the final hidden states.
        """
        # no factors to consider.
        # this config will not affect the computation graph.
        factors: list[Any] = []
        hash_str = hashlib.md5(str(factors).encode(),
                               usedforsecurity=False).hexdigest()
        return hash_str


_STR_DTYPE_TO_TORCH_DTYPE = {
    "half": torch.float16,
    "float16": torch.float16,
    "float": torch.float32,
    "float32": torch.float32,
    "bfloat16": torch.bfloat16,
}

_ROCM_NOT_SUPPORTED_DTYPE: list[str] = []  #


def _get_and_verify_dtype(
    config: PretrainedConfig,
    dtype: Union[str, torch.dtype],
) -> torch.dtype:
    # NOTE: getattr(config, "torch_dtype", torch.float32) is not correct
    # because config.torch_dtype can be None.
    config_dtype = getattr(config, "torch_dtype", None)

    # Fallbacks for multi-modal models if the root config
    # does not define torch_dtype
    if config_dtype is None:
        config_dtype = getattr(config.get_text_config(), "torch_dtype", None)
    if config_dtype is None and hasattr(config, "vision_config"):
        config_dtype = getattr(config.vision_config, "torch_dtype", None)

    if config_dtype is None:
        config_dtype = torch.float32

    if isinstance(dtype, str):
        dtype = dtype.lower()
        if dtype == "auto":
            # Set default dtype from model config
            if config_dtype == torch.float32:
                # Following common practice, we use float16 for float32 models
                torch_dtype = torch.float16
            else:
                torch_dtype = config_dtype

            if config.model_type == "plamo2":
                logger.warning(
                    "For PLaMo2, we cast models to bfloat16 instead of using "
                    "float16 by default. This is because float16 does not work."
                )
                torch_dtype = torch.bfloat16

            # Deal with torch dtype fallback for device compatibility.
            from vllm.platforms import current_platform
            if torch_dtype not in current_platform.supported_dtypes:
                device_name = current_platform.get_device_name()

                if ((capability := current_platform.get_device_capability())
                        is None):
                    compute_str = ""
                else:
                    version_str = capability.as_version_str()
                    compute_str = f" (with compute capability {version_str})"
                fallback_dtype = current_platform.supported_dtypes[0]
                logger.warning(
                    "Your %s device%s doesn't support %s. " \
                    "Falling back to %s for compatibility.",
                    device_name, compute_str, torch_dtype, fallback_dtype
                    )
                torch_dtype = fallback_dtype

            if current_platform.is_hpu() and torch_dtype == torch.float16:
                logger.warning(
                    "For HPU, we cast models to bfloat16 instead of "
                    "using float16 by default. Please specify `dtype` if you "
                    "want to use float16.")
                torch_dtype = torch.bfloat16
        elif dtype == "float16" and config.model_type == "plamo2":
            logger.warning(
                "For PLaMo2, using float16 is unstable and might cause "
                "unexpected behavior. Please use bfloat16 or float32 instead.")
            torch_dtype = torch.float16
        else:
            if dtype not in _STR_DTYPE_TO_TORCH_DTYPE:
                raise ValueError(f"Unknown dtype: {dtype}")
            torch_dtype = _STR_DTYPE_TO_TORCH_DTYPE[dtype]
    elif isinstance(dtype, torch.dtype):
        torch_dtype = dtype
    else:
        raise ValueError(f"Unknown dtype: {dtype}")

    # Verify the dtype.
    if torch_dtype != config_dtype:
        if torch_dtype == torch.float32:
            # Upcasting to float32 is allowed.
            logger.info("Upcasting %s to %s.", config_dtype, torch_dtype)
            pass
        elif config_dtype == torch.float32:
            # Downcasting from float32 to float16 or bfloat16 is allowed.
            logger.info("Downcasting %s to %s.", config_dtype, torch_dtype)
            pass
        else:
            # Casting between float16 and bfloat16 is allowed with a warning.
            logger.warning("Casting %s to %s.", config_dtype, torch_dtype)

    return torch_dtype


def _get_and_verify_max_len(
    hf_config: PretrainedConfig,
    max_model_len: Optional[int],
    disable_sliding_window: bool,
    sliding_window_len: Optional[Union[int, list[Optional[int]]]],
    spec_target_max_model_len: Optional[int] = None,
    encoder_config: Optional[Any] = None,
) -> int:
    """Get and verify the model's maximum length."""
    derived_max_model_len = float("inf")
    possible_keys = [
        # OPT
        "max_position_embeddings",
        # GPT-2
        "n_positions",
        # MPT
        "max_seq_len",
        # ChatGLM2
        "seq_length",
        # Command-R
        "model_max_length",
        # Whisper
        "max_target_positions",
        # Others
        "max_sequence_length",
        "max_seq_length",
        "seq_len",
    ]
    # Choose the smallest "max_length" from the possible keys.
    max_len_key = None
    for key in possible_keys:
        max_len = getattr(hf_config, key, None)
        if max_len is not None:
            max_len_key = key if max_len < derived_max_model_len \
                else max_len_key
            derived_max_model_len = min(derived_max_model_len, max_len)
    # For Command-R / Cohere, Cohere2 / Aya Vision models
    if tmp_max_len := getattr(hf_config, "model_max_length", None):
        max_len_key = "model_max_length"
        derived_max_model_len = tmp_max_len

    # If sliding window is manually disabled, max_length should be less
    # than the sliding window length in the model config.
    if disable_sliding_window and sliding_window_len is not None:

        sliding_window_len_min = get_min_sliding_window(sliding_window_len)
        max_len_key = "sliding_window" \
            if sliding_window_len_min < derived_max_model_len else max_len_key
        derived_max_model_len = min(derived_max_model_len,
                                    sliding_window_len_min)

    # If none of the keys were found in the config, use a default and
    # log a warning.
    if derived_max_model_len == float("inf"):
        if max_model_len is not None:
            # If max_model_len is specified, we use it.
            return max_model_len

        if spec_target_max_model_len is not None:
            # If this is a speculative draft model, we use the max model len
            # from the target model.
            return spec_target_max_model_len

        default_max_len = 2048
        logger.warning(
            "The model's config.json does not contain any of the following "
            "keys to determine the original maximum length of the model: "
            "%s. Assuming the model's maximum length is %d.", possible_keys,
            default_max_len)
        derived_max_model_len = default_max_len

    rope_scaling = getattr(hf_config, "rope_scaling", None)
    # NOTE(woosuk): Gemma3's max_model_len (128K) is already scaled by RoPE
    # scaling, so we skip applying the scaling factor again.
    if rope_scaling is not None and "gemma3" not in hf_config.model_type:
        # No need to consider "type" key because of patch_rope_scaling when
        # loading HF config
        rope_type = rope_scaling["rope_type"]

        if rope_type not in ("su", "longrope", "llama3"):
            if disable_sliding_window:
                # TODO(robertgshaw): Find a model that supports rope_scaling
                # with sliding window to see if this case should be allowed.
                raise NotImplementedError(
                    "Disabling sliding window is not supported for models "
                    "with rope_scaling. Please raise an issue so we can "
                    "investigate.")

            # NOTE: rope_type == "default" does not define factor
            # https://github.com/huggingface/transformers/blob/v4.45.2/src/transformers/modeling_rope_utils.py
            scaling_factor = rope_scaling.get("factor", 1.0)

            if rope_type == "yarn":
                derived_max_model_len = rope_scaling[
                    "original_max_position_embeddings"]
            derived_max_model_len *= scaling_factor

    if encoder_config and "max_seq_length" in encoder_config:
        derived_max_model_len = encoder_config["max_seq_length"]

    # If the user specified a max length, make sure it is smaller than the
    # derived length from the HF model config.
    if max_model_len is None:
        max_model_len = int(derived_max_model_len)
        if current_platform.is_tpu():
            logger.warning(
                "--max-model-len is not specified, "
                "it's currently using model's default length %s, "
                "which might be too large."
                "Please input with --max-model-len based on your "
                "request input length and output length, to avoid "
                "unnecessary degradation.", max_model_len)
    elif max_model_len > derived_max_model_len:
        # Some models might have a separate key for specifying model_max_length
        # that will be bigger than derived_max_model_len. We compare user input
        # with model_max_length and allow this override when it's smaller.
        model_max_length = getattr(hf_config, "model_max_length", None)
        if model_max_length is not None and max_model_len <= model_max_length:
            if disable_sliding_window:
                # TODO(robertgshaw): Find a model that has model_max_length
                # with sliding window to see if this case should be allowed.
                raise NotImplementedError(
                    "Disabling sliding window is not supported for models "
                    "model_max_length in the config. Please raise an issue "
                    "so we can investigate.")
        else:
            msg = (
                f"User-specified max_model_len ({max_model_len}) is greater "
                f"than the derived max_model_len ({max_len_key}="
                f"{derived_max_model_len} or model_max_length="
                f"{model_max_length} in model's config.json). This may lead "
                "to incorrect model outputs or CUDA errors.")
            if envs.VLLM_ALLOW_LONG_MAX_MODEL_LEN:
                logger.warning(
                    "%s Make sure the value is correct and within the "
                    "model context size.", msg)
            else:
                raise ValueError(
                    f"{msg} To allow overriding this maximum, set "
                    "the env var VLLM_ALLOW_LONG_MAX_MODEL_LEN=1")
    return int(max_model_len)


def get_min_sliding_window(
        sliding_window: Union[int, list[Optional[int]]]) -> int:
    if isinstance(sliding_window, list):
        return min(s for s in sliding_window if s is not None)

    return sliding_window


def get_served_model_name(model: str,
                          served_model_name: Optional[Union[str, list[str]]]):
    """
    If the input is a non-empty list, the first model_name in
    `served_model_name` is taken.
    If the input is a non-empty string, it is used directly.
    For cases where the input is either an empty string or an
    empty list, the fallback is to use `self.model`.
    """
    if not served_model_name:
        return model
    if isinstance(served_model_name, list):
        return served_model_name[0]
    return served_model_name


GuidedDecodingBackendV0 = Literal["auto", "outlines", "lm-format-enforcer",
                                  "xgrammar", "guidance"]
GuidedDecodingBackendV1 = Literal["auto", "xgrammar", "guidance"]
GuidedDecodingBackend = Literal[GuidedDecodingBackendV0,
                                GuidedDecodingBackendV1]


@config
@dataclass
class DecodingConfig:
    """Dataclass which contains the decoding strategy of the engine."""

    @property
    @deprecated(
        "`guided_decoding_backend` is deprecated and has been renamed to "
        "`backend`. This will be removed in v0.10.0. Please use the "
        "`backend` argument instead.")
    def guided_decoding_backend(self) -> GuidedDecodingBackend:
        return self.backend

    @guided_decoding_backend.setter
    def guided_decoding_backend(self, value: GuidedDecodingBackend):
        self.backend = value

    backend: GuidedDecodingBackend = "auto" if envs.VLLM_USE_V1 else "xgrammar"
    """Which engine will be used for guided decoding (JSON schema / regex etc)
    by default. With "auto", we will make opinionated choices based on request
    contents and what the backend libraries currently support, so the behavior
    is subject to change in each release."""

    disable_fallback: bool = False
    """If `True`, vLLM will not fallback to a different backend on error."""

    disable_any_whitespace: bool = False
    """If `True`, the model will not generate any whitespace during guided
    decoding. This is only supported for xgrammar and guidance backends."""

    disable_additional_properties: bool = False
    """If `True`, the `guidance` backend will not use `additionalProperties`
    in the JSON schema. This is only supported for the `guidance` backend and
    is used to better align its behaviour with `outlines` and `xgrammar`."""

    reasoning_backend: str = ""
    """Select the reasoning parser depending on the model that you're using.
    This is used to parse the reasoning content into OpenAI API format."""

    def compute_hash(self) -> str:
        """
        WARNING: Whenever a new field is added to this config,
        ensure that it is included in the factors list if
        it affects the computation graph.

        Provide a hash that uniquely identifies all the configs
        that affect the structure of the computation
        graph from input ids/embeddings to the final hidden states,
        excluding anything before input ids/embeddings and after
        the final hidden states.
        """
        # no factors to consider.
        # this config will not affect the computation graph.
        factors: list[Any] = []
        hash_str = hashlib.md5(str(factors).encode(),
                               usedforsecurity=False).hexdigest()
        return hash_str

    def __post_init__(self):
        if ":" in self.backend:
            self._extract_backend_options()

        if envs.VLLM_USE_V1:
            valid_guided_backends = get_args(GuidedDecodingBackendV1)
        else:
            valid_guided_backends = get_args(GuidedDecodingBackendV0)
        if self.backend not in valid_guided_backends:
            raise ValueError(f"Invalid backend '{self.backend}',"
                             f" must be one of {valid_guided_backends}")
        if (self.disable_any_whitespace
                and self.backend not in ("xgrammar", "guidance")):
            raise ValueError("disable_any_whitespace is only supported for "
                             "xgrammar and guidance backends.")
        if (self.disable_additional_properties and self.backend != "guidance"):
            raise ValueError("disable_additional_properties is only supported "
                             "for the guidance backend.")

    @deprecated(
        "Passing guided decoding backend options inside backend in the format "
        "'backend:...' is deprecated. This will be removed in v0.10.0. Please "
        "use the dedicated arguments '--disable-fallback', "
        "'--disable-any-whitespace' and '--disable-additional-properties' "
        "instead.")
    def _extract_backend_options(self):
        """Extract backend options from the backend string."""
        backend, options = self.backend.split(":")
        self.backend = cast(GuidedDecodingBackend, backend)
        options_set = set(options.strip().split(","))
        if "no-fallback" in options_set:
            self.disable_fallback = True
        if "disable-any-whitespace" in options_set:
            self.disable_any_whitespace = True
        if "no-additional-properties" in options_set:
            self.disable_additional_properties = True


DetailedTraceModules = Literal["model", "worker", "all"]


@config
@dataclass
class ObservabilityConfig:
    """Configuration for observability - metrics and tracing."""

    show_hidden_metrics_for_version: Optional[str] = None
    """Enable deprecated Prometheus metrics that have been hidden since the
    specified version. For example, if a previously deprecated metric has been
    hidden since the v0.7.0 release, you use
    `--show-hidden-metrics-for-version=0.7` as a temporary escape hatch while
    you migrate to new metrics. The metric is likely to be removed completely
    in an upcoming release."""

    @cached_property
    def show_hidden_metrics(self) -> bool:
        """Check if the hidden metrics should be shown."""
        if self.show_hidden_metrics_for_version is None:
            return False
        return version._prev_minor_version_was(
            self.show_hidden_metrics_for_version)

    otlp_traces_endpoint: Optional[str] = None
    """Target URL to which OpenTelemetry traces will be sent."""

    collect_detailed_traces: Optional[list[DetailedTraceModules]] = None
    """It makes sense to set this only if `--otlp-traces-endpoint` is set. If
    set, it will collect detailed traces for the specified modules. This
    involves use of possibly costly and or blocking operations and hence might
    have a performance impact.

    Note that collecting detailed timing information for each request can be
    expensive."""

    @cached_property
    def collect_model_forward_time(self) -> bool:
        """Whether to collect model forward time for the request."""
        return (self.collect_detailed_traces is not None
                and ("model" in self.collect_detailed_traces
                     or "all" in self.collect_detailed_traces))

    @cached_property
    def collect_model_execute_time(self) -> bool:
        """Whether to collect model execute time for the request."""
        return (self.collect_detailed_traces is not None
                and ("worker" in self.collect_detailed_traces
                     or "all" in self.collect_detailed_traces))

    def compute_hash(self) -> str:
        """
        WARNING: Whenever a new field is added to this config,
        ensure that it is included in the factors list if
        it affects the computation graph.

        Provide a hash that uniquely identifies all the configs
        that affect the structure of the computation
        graph from input ids/embeddings to the final hidden states,
        excluding anything before input ids/embeddings and after
        the final hidden states.
        """
        # no factors to consider.
        # this config will not affect the computation graph.
        factors: list[Any] = []
        hash_str = hashlib.md5(str(factors).encode(),
                               usedforsecurity=False).hexdigest()
        return hash_str

    def __post_init__(self):
        if (self.collect_detailed_traces is not None
                and len(self.collect_detailed_traces) == 1
                and "," in self.collect_detailed_traces[0]):
            self._parse_collect_detailed_traces()

        if not is_otel_available() and self.otlp_traces_endpoint is not None:
            raise ValueError(
                "OpenTelemetry is not available. Unable to configure "
                "'otlp_traces_endpoint'. Ensure OpenTelemetry packages are "
                f"installed. Original error:\n{otel_import_error_traceback}")

    def _parse_collect_detailed_traces(self):
        assert isinstance(self.collect_detailed_traces, list)
        self.collect_detailed_traces = cast(
            list[DetailedTraceModules],
            self.collect_detailed_traces[0].split(","))


KVProducer = Literal["kv_producer", "kv_both"]
KVConsumer = Literal["kv_consumer", "kv_both"]
KVRole = Literal[KVProducer, KVConsumer]


@config
@dataclass
class KVTransferConfig:
    """Configuration for distributed KV cache transfer."""

    kv_connector: Optional[str] = None
    """The KV connector for vLLM to transmit KV caches between vLLM instances.
    """

<<<<<<< HEAD
    # Engine ID for the KV transfers.
    engine_id: str = str(uuid.uuid4())

    # The device used by kv connector to buffer the KV cache.
    # Currently only support 'cuda'.
=======
>>>>>>> 4c31218f
    kv_buffer_device: Optional[str] = "cuda"
    """The device used by kv connector to buffer the KV cache.
    Currently only support 'cuda'."""

    kv_buffer_size: float = 1e9
    """The buffer size for TorchDistributedConnector. Measured in number of
    bytes. Recommended value: 1e9 (about 1GB)."""

<<<<<<< HEAD
    # Whether this vLLM instance produces, consumes KV cache, or both. Choices
    # are 'kv_producer', 'kv_consumer', and 'kv_both'.
    kv_role: Optional[str] = None
=======
    kv_role: Optional[KVRole] = None
    """Whether this vLLM instance produces, consumes KV cache, or both. Choices
    are 'kv_producer', 'kv_consumer', and 'both'."""
>>>>>>> 4c31218f

    kv_rank: Optional[int] = None
    """The rank of this vLLM instance in the KV cache transfer. Typical value:
    0 for prefill instance, 1 for decode instance.
    Currently only 1P1D is supported."""

    kv_parallel_size: int = 1
    """The number of parallel instances for KV cache transfer. For
    PyNcclConnector, this should be 2."""

    kv_ip: str = "127.0.0.1"
    """The KV connector ip, used to build distributed connection."""

    kv_port: int = 14579
    """The KV connector port, used to build distributed connection."""

    kv_connector_extra_config: dict[str, Any] = field(default_factory=dict)
    """any extra config that the connector may need."""

    def compute_hash(self) -> str:
        """
        WARNING: Whenever a new field is added to this config,
        ensure that it is included in the factors list if
        it affects the computation graph.

        Provide a hash that uniquely identifies all the configs
        that affect the structure of the computation
        graph from input ids/embeddings to the final hidden states,
        excluding anything before input ids/embeddings and after
        the final hidden states.
        """
        # no factors to consider.
        # this config will not affect the computation graph.
        factors: list[Any] = []
        hash_str = hashlib.md5(str(factors).encode(),
                               usedforsecurity=False).hexdigest()
        return hash_str

    def __post_init__(self) -> None:
        if self.kv_role is not None and self.kv_role not in get_args(KVRole):
            raise ValueError(f"Unsupported kv_role: {self.kv_role}. "
                             f"Supported roles are {get_args(KVRole)}")

        if self.kv_connector is not None and self.kv_role is None:
            raise ValueError("Please specify kv_disagg_role when kv_connector "
                             f"is set, supported roles are {get_args(KVRole)}")

    @property
    def is_kv_transfer_instance(self) -> bool:
        return self.kv_connector is not None and \
            self.kv_role in get_args(KVRole)

    @property
    def is_kv_producer(self) -> bool:
        return self.kv_connector is not None and \
            self.kv_role in get_args(KVProducer)

    @property
    def is_kv_consumer(self) -> bool:
        return self.kv_connector is not None and \
            self.kv_role in get_args(KVConsumer)

    def get_from_extra_config(self, key, default) -> Any:
        return self.kv_connector_extra_config.get(key, default)


@config
@dataclass
class KVEventsConfig:
    """Configuration for KV event publishing."""

    enable_kv_cache_events: bool = False
    """If True, enable KV cache events for tracking block storage and removal.
    Events can be published externally by zmq using the event publisher config.
    """

    publisher: str = "null"
    """The publisher to use for publishing kv events. Can be "null", "zmq".
    """

    endpoint: str = "tcp://*:5557"
    """The zmq endpoint to use for publishing kv events.
    """

    replay_endpoint: Optional[str] = None
    """The zmq endpoint to use for replaying kv events.
    """

    buffer_steps: int = 10_000
    """The number of steps to cache for replay endpoint. Will only save
    events from the last N steps for the replay endpoint.
    """

    hwm: int = 100_000
    """The zmq high water mark for the event publisher. After queueing N events,
    events will start dropping if the consumer is not keeping up.
    """

    max_queue_size: int = 100_000
    """The maximum number of events to queue while waiting for publishing.
    """

    topic: str = ""
    """The topic to use for the event publisher. Consumers can subscribe to
    this topic to receive events.
    """


class CompilationLevel:
    # constants for the levels of the compilation process
    NO_COMPILATION = 0
    DYNAMO_AS_IS = 1
    DYNAMO_ONCE = 2
    PIECEWISE = 3


@config
@dataclass
class PassConfig:
    """Configuration for custom Inductor passes.

    This is separate from general `CompilationConfig` so that inductor passes
    don't all have access to full configuration - that would create a cycle as
    the `PassManager` is set as a property of config."""

    dump_graph_stages: list[str] = field(default_factory=list)
    """List of stages for which we want to dump the graph. Each pass defines
    its own stages (before, after, maybe in-between)."""
    dump_graph_dir: Path = Path(".")
    """Directory to dump the graphs."""
    # TODO(luka) better pass enabling system.
    enable_fusion: bool = True
    """Whether to enable the custom fusion pass."""
    enable_noop: bool = True
    """Whether to enable the custom no-op elimination pass."""
    enable_sequence_parallelism: bool = False
    """Whether to enable sequence parallelism."""

    def uuid(self):
        """
        Produces a hash unique to the pass configuration.
        Any new fields that affect compilation should be added to the hash.
        Do not include dump_graph_* in the hash - they don't affect
        compilation.
        """
        include = {
            "enable_fusion", "enable_noop", "enable_sequence_parallelism"
        }
        dict_ = {k: v for k, v in asdict(self).items() if k in include}
        return InductorPass.hash_dict(dict_)

    def __post_init__(self) -> None:
        if not self.enable_noop and self.enable_fusion:
            logger.warning_once(
                "Fusion enabled but reshape elimination disabled. "
                "RMSNorm + quant (fp8) fusion might not work")


@config
@dataclass
class CompilationConfig:
    """Configuration for compilation. It has three parts:

    - Top-level Compilation control:
        - {attr}`level`
        - {attr}`debug_dump_path`
        - {attr}`cache_dir`
        - {attr}`backend`
        - {attr}`custom_ops`
        - {attr}`splitting_ops`
    - CudaGraph capture:
        - {attr}`use_cudagraph`
        - {attr}`cudagraph_capture_sizes`
        - {attr}`cudagraph_num_of_warmups`
        - {attr}`cudagraph_copy_inputs`
        - {attr}`full_cuda_graph`
    - Inductor compilation:
        - {attr}`use_inductor`
        - {attr}`compile_sizes`
        - {attr}`inductor_compile_config`
        - {attr}`inductor_passes`
        - custom inductor passes

    Why we have different sizes for cudagraph and inductor:
    - cudagraph: a cudagraph captured for a specific size can only be used
        for the same size. We need to capture all the sizes we want to use.
    - inductor: a graph compiled by inductor for a general shape can be used
        for different sizes. Inductor can also compile for specific sizes,
        where it can have more information to optimize the graph with fully
        static shapes. However, we find the general shape compilation is
        sufficient for most cases. It might be beneficial to compile for
        certain small batchsizes, where inductor is good at optimizing.
    """
    # Top-level Compilation control
    level: int = 0
    """The level of compilation:

    - 0: no compilation.
    - 1: dynamo as is.
    - 2: dynamo once.
    - 3: piecewise compilation."""
    debug_dump_path: str = ""
    """The path to dump the debug information."""
    cache_dir: str = ""
    """The directory to store the compiled graph, to accelerate Inductor
    compilation. By default, it will use model-related information to generate
    a cache directory."""
    backend: str = ""
    """The backend for compilation. It needs to be a string:

    - "" (empty string): use the default backend.
    - "eager"/"openxla"/...: use the specified backend registered in PyTorch.
    - "full.module.name": a qualified name which can be used to import the

    backend function.
    We use string to avoid serialization issues when using compilation in a
    distributed setting. When the compilation level is 1 or 2, the backend is
    used for the compilation directly (it sees the whole graph). When the
    compilation level is 3, the backend is used for the piecewise compilation
    (it sees a part of the graph)."""
    custom_ops: list[str] = field(default_factory=list)
    """Fine-grained control over which custom ops to enable/disable. Use 'all'
    to enable all, 'none' to disable all. Also specify a list of custom op
    names to enable (prefixed with a '+'), or disable (prefixed with a '-').
    Examples:

    - 'all,-op1' to enable all except op1
    - 'none,+op1,+op2' to enable only op1 and op2

    By default, all custom ops are enabled when running without Inductor and
    disabled when running with Inductor (compile_level >= Inductor)."""
    splitting_ops: list[str] = field(default_factory=list)
    """A list of ops to split the full graph into subgraphs, used in piecewise
    compilation."""

    # Inductor capture
    use_inductor: bool = True
    """Whether to use inductor compilation:

    - False: inductor compilation is not used. graph runs in eager.
    - True: inductor compilation is used. one graph for symbolic shape
        is compiled. In addition, compile for compile_sizes,
        using configurations in inductor_compile_config."""
    compile_sizes: Optional[list[Union[int, str]]] = None
    """Sizes to compile for inductor. In addition
    to integers, it also supports "cudagraph_capture_sizes" to
    specify the sizes for cudagraph capture."""
    inductor_compile_config: dict = field(default_factory=dict)
    """Additional configurations for inductor.
    - None: use default configurations."""
    inductor_passes: dict[str, str] = field(default_factory=dict)
    """Additional passes for inductor. It is a dictionary
    from pass name to pass function qualified name. We use function
    name because the config uses JSON format. If we pass the config
    from Python, functions can also be passed directly via Python object
    constructor, e.g. `CompilationConfig(inductor_passes={"a": func})`."""

    # CudaGraph compilation
    use_cudagraph: bool = False
    """Whether to use cudagraph inside compilation.
    - False: cudagraph inside compilation is not used.
    - True: cudagraph inside compilation is used. It requires
        that all input buffers have fixed addresses, and all
        splitting ops write their outputs to input buffers.
    Note that this is orthogonal to the cudagraph capture logic
    outside of compilation.
    TODO: move outside cudagraph logic into compilation.
    torch.compile will handle cudagraph capture logic in the future."""
    cudagraph_num_of_warmups: int = 0
    """Number of warmup runs for cudagraph.
    It means the first several runs will be treated as warmup runs.
    Only after that, the execution will be recorded, and the recorded
    cudagraph will be used for subsequent runs."""
    cudagraph_capture_sizes: Optional[list[int]] = None
    """Sizes to capture cudagraph.
    - None (default): capture sizes are inferred from vllm config.
    - list[int]: capture sizes are specified as given."""
    cudagraph_copy_inputs: bool = False
    """Whether to copy input tensors for
    cudagraph. If the caller can guarantee that the same input buffers
    are always used, it can set this to False. Otherwise, it should
    set this to True, and the compiler will copy the input to an
    internally managed buffer. Default is False."""
    full_cuda_graph: bool = False
    """whether to use a full cuda graph for the entire forward pass rather than
    splitting certain operations such as attention into subgraphs. Thus this
    flag cannot be used together with splitting_ops. This may provide
    performance benefits for smaller models."""

    pass_config: PassConfig = field(default_factory=PassConfig)
    """Custom inductor passes, see PassConfig for more details"""

    max_capture_size: int = field(default=None, init=False)  # type: ignore
    """not configurable, computed after init"""
    local_cache_dir: str = field(default=None, init=False)  # type: ignore
    """local cache dir for each rank"""
    bs_to_padded_graph_size: list[int] = field(
        default=None,  # type: ignore
        init=False)
    """optimization:
    Intuitively, bs_to_padded_graph_size should be dict[int, int].
    since we know all keys are in a range [0, max_capture_size],
    we can optimize it to list[int] for better lookup performance."""

    # keep track of enabled and disabled custom ops
    enabled_custom_ops: Counter[str] = field(default_factory=Counter,
                                             init=False)
    """custom ops that are enabled"""
    disabled_custom_ops: Counter[str] = field(default_factory=Counter,
                                              init=False)
    """custom ops that are disabled"""
    traced_files: set[str] = field(default_factory=set, init=False)
    """files that are traced for compilation"""
    compilation_time: float = field(default=0.0, init=False)
    """time taken for compilation"""

    static_forward_context: dict[str, Any] = field(default_factory=dict,
                                                   init=False)
    """Per-model forward context
    Map from layer name to layer objects that need to be accessed outside
    model code, e.g., Attention, FusedMOE when dp_size>1."""

    def compute_hash(self) -> str:
        """
        WARNING: Whenever a new field is added to this config,
        ensure that it is included in the factors list if
        it affects the computation graph.

        Provide a hash that uniquely identifies all the configs
        that affect the structure of the computation
        graph from input ids/embeddings to the final hidden states,
        excluding anything before input ids/embeddings and after
        the final hidden states.
        """
        factors: list[Any] = []
        factors.append(self.level)
        factors.append(self.backend)
        factors.append(self.custom_ops)
        factors.append(self.splitting_ops)
        factors.append(self.use_inductor)
        factors.append(self.inductor_compile_config)
        factors.append(self.inductor_passes)
        factors.append(self.pass_config.uuid())
        return hashlib.sha256(str(factors).encode()).hexdigest()

    def __repr__(self) -> str:
        exclude = {
            "static_forward_context",
            "enabled_custom_ops",
            "disabled_custom_ops",
            "compilation_time",
            "bs_to_padded_graph_size",
            "pass_config",
            "traced_files",
        }
        include = dict()
        for k, v in asdict(self).items():
            if k in exclude:
                continue
            f = get_field(CompilationConfig, k)
            if (d := f.default) is not MISSING and d == v:
                continue
            if (df := f.default_factory) is not MISSING and df() == v:
                continue
            include[k] = v
        return json.dumps(include)

    __str__ = __repr__

    @classmethod
    def from_cli(cls, cli_value: str) -> "CompilationConfig":
        """Parse the CLI value for the compilation config."""
        if cli_value in ["0", "1", "2", "3"]:
            return cls(level=int(cli_value))
        return cls(**json.loads(cli_value))

    def __post_init__(self) -> None:
        count_none = self.custom_ops.count("none")
        count_all = self.custom_ops.count("all")
        assert count_none + count_all <= 1, "Can only specify 'none' or 'all'"

        # TODO(zou3519/luka): There are 2 issues with auto-functionalization V2:
        # 1. A bug in PyTorch, fixed in 2.7:
        #    https://github.com/pytorch/pytorch/issues/147924
        # 2. Custom passes (fusion) rely on auto-functionalization V1 and don't
        #    work with V2. Addressing this will take extra engineering effort
        #    and it is not yet a priority. RFC here:
        #    https://github.com/vllm-project/vllm/issues/14703

        if is_torch_equal_or_newer("2.6"):
            KEY = 'enable_auto_functionalized_v2'
            if KEY not in self.inductor_compile_config:
                self.inductor_compile_config[KEY] = False

        for k, v in self.inductor_passes.items():
            if not isinstance(v, str):
                assert callable(v), (
                    f"pass {k} should be callable or a qualified name")
                self.inductor_compile_config[k] = v if isinstance(
                    v, InductorPass) else CallableInductorPass(v)
                continue

            # resolve function from qualified name
            names = v.split(".")
            module = ".".join(names[:-1])
            func_name = names[-1]
            func = __import__(module).__dict__[func_name]
            self.inductor_compile_config[k] = func if isinstance(
                func, InductorPass) else CallableInductorPass(func)

        if isinstance(self.pass_config, dict):
            self.pass_config = PassConfig(**self.pass_config)

    def init_backend(self, vllm_config: "VllmConfig") -> Union[str, Callable]:
        if self.level == CompilationLevel.NO_COMPILATION:
            raise ValueError("No compilation level is set.")

        from torch._dynamo.backends.registry import list_backends
        torch_backends = list_backends(exclude_tags=tuple())
        if self.level in [
                CompilationLevel.DYNAMO_AS_IS, CompilationLevel.DYNAMO_ONCE
        ]:
            if self.backend == "":
                return "eager"
            if self.backend in torch_backends:
                return self.backend
            return resolve_obj_by_qualname(self.backend)

        # TODO: pass user-specified backend to piecewise compilation
        # merge with the config use_inductor
        assert self.level == CompilationLevel.PIECEWISE

        from vllm.compilation.backends import VllmBackend
        return VllmBackend(vllm_config)

    def init_with_cudagraph_sizes(self,
                                  cudagraph_capture_sizes: list[int]) -> None:
        """To complete the initialization of config,
        we need to know the cudagraph sizes."""

        if self.cudagraph_capture_sizes is None:
            self.cudagraph_capture_sizes = cudagraph_capture_sizes
        else:
            # de-duplicate the sizes provided by the config
            self.cudagraph_capture_sizes = list(
                set(self.cudagraph_capture_sizes))
            logger.info(("cudagraph sizes specified by model runner"
                         " %s is overridden by config %s"),
                        cudagraph_capture_sizes, self.cudagraph_capture_sizes)

        computed_compile_sizes = []
        if self.compile_sizes is not None:
            # de-duplicate the sizes provided by the config
            self.compile_sizes = list(set(self.compile_sizes))
            for x in self.compile_sizes:
                if isinstance(x, str):
                    assert x == "cudagraph_capture_sizes", \
                    "Unrecognized size type in compile_sizes, " \
                    f"expect 'cudagraph_capture_sizes', got {x}"
                    computed_compile_sizes.extend(self.cudagraph_capture_sizes)
                else:
                    assert isinstance(x, int)
                    computed_compile_sizes.append(x)
        self.compile_sizes = computed_compile_sizes  # type: ignore

        # sort to make sure cudagraph capture sizes are in descending order
        self.cudagraph_capture_sizes.sort(reverse=True)
        self.max_capture_size = self.cudagraph_capture_sizes[
            0] if self.cudagraph_capture_sizes else 0

        # pre-compute the mapping from batch size to padded graph size
        self.bs_to_padded_graph_size = [
            0 for i in range(self.max_capture_size + 1)
        ]
        for end, start in zip(self.cudagraph_capture_sizes,
                              self.cudagraph_capture_sizes[1:] + [0]):
            for bs in range(start, end):
                if bs == start:
                    self.bs_to_padded_graph_size[bs] = start
                else:
                    self.bs_to_padded_graph_size[bs] = end
        self.bs_to_padded_graph_size[
            self.max_capture_size] = self.max_capture_size

    def set_splitting_ops_for_v1(self):
        # NOTE: this function needs to be called
        if self.splitting_ops and self.full_cuda_graph:
            raise ValueError("full_cuda_graph cannot be used together with "
                             "splitting_ops, as Full CUDA graph will override "
                             f"the splitting_ops: {self.splitting_ops}")

        if not self.splitting_ops:
            self.splitting_ops = [] if self.full_cuda_graph else [
                "vllm.unified_attention",
                "vllm.unified_attention_with_output",
            ]


@config
@dataclass
class VllmConfig:
    """Dataclass which contains all vllm-related configuration. This
    simplifies passing around the distinct configurations in the codebase.
    """

    # TODO: use default_factory once default constructing ModelConfig doesn't
    # try to download a model
    model_config: ModelConfig = None  # type: ignore
    """Model configuration."""
    cache_config: CacheConfig = field(default_factory=CacheConfig)
    """Cache configuration."""
    parallel_config: ParallelConfig = field(default_factory=ParallelConfig)
    """Parallel configuration."""
    scheduler_config: SchedulerConfig = field(default_factory=SchedulerConfig)
    """Scheduler configuration."""
    device_config: DeviceConfig = field(default_factory=DeviceConfig)
    """Device configuration."""
    load_config: LoadConfig = field(default_factory=LoadConfig)
    """Load configuration."""
    lora_config: Optional[LoRAConfig] = None
    """LoRA configuration."""
    speculative_config: Optional[SpeculativeConfig] = None
    """Speculative decoding configuration."""
    decoding_config: Optional[DecodingConfig] = None
    """Decoding configuration."""
    observability_config: Optional[ObservabilityConfig] = None
    """Observability configuration."""
    prompt_adapter_config: Optional[PromptAdapterConfig] = None
    """Prompt adapter configuration."""
    quant_config: Optional[QuantizationConfig] = None
    """Quantization configuration."""
    compilation_config: CompilationConfig = field(
        default_factory=CompilationConfig)
    """`torch.compile` configuration for the model.

    When it is a number (0, 1, 2, 3), it will be interpreted as the
    optimization level.

    NOTE: level 0 is the default level without any optimization. level 1 and 2
    are for internal testing only. level 3 is the recommended level for
    production.

    Following the convention of traditional compilers, using `-O` without space
    is also supported. `-O3` is equivalent to `-O 3`.

    You can specify the full compilation config like so:
    `{"level": 3, "cudagraph_capture_sizes": [1, 2, 4, 8]}`
    """
    kv_transfer_config: Optional[KVTransferConfig] = None
    """The configurations for distributed KV cache transfer."""
    kv_events_config: Optional[KVEventsConfig] = None
    """The configurations for event publishing."""
    # some opaque config, only used to provide additional information
    # for the hash computation, mainly used for testing, debugging or out of
    # tree config registration.
    additional_config: Union[dict, SupportsHash] = field(default_factory=dict)
    """Additional config for specified platform. Different platforms may
    support different configs. Make sure the configs are valid for the platform
    you are using. Contents must be hashable."""
    instance_id: str = ""
    """The ID of the vLLM instance."""

    def compute_hash(self) -> str:
        """
        WARNING: Whenever a new field is added to this config,
        ensure that it is included in the factors list if
        it affects the computation graph.

        Provide a hash that uniquely identifies all the configs
        that affect the structure of the computation
        graph from input ids/embeddings to the final hidden states,
        excluding anything before input ids/embeddings and after
        the final hidden states.
        """
        factors: list[Any] = []

        # summarize vllm config
        vllm_factors: list[Any] = []
        from vllm import __version__
        vllm_factors.append(__version__)
        vllm_factors.append(envs.VLLM_USE_V1)
        if self.model_config:
            vllm_factors.append(self.model_config.compute_hash())
        else:
            vllm_factors.append("None")
        if self.cache_config:
            vllm_factors.append(self.cache_config.compute_hash())
        else:
            vllm_factors.append("None")
        if self.parallel_config:
            vllm_factors.append(self.parallel_config.compute_hash())
        else:
            vllm_factors.append("None")
        if self.scheduler_config:
            vllm_factors.append(self.scheduler_config.compute_hash())
        else:
            vllm_factors.append("None")
        if self.device_config:
            vllm_factors.append(self.device_config.compute_hash())
        else:
            vllm_factors.append("None")
        if self.load_config:
            vllm_factors.append(self.load_config.compute_hash())
        else:
            vllm_factors.append("None")
        if self.lora_config:
            vllm_factors.append(self.lora_config.compute_hash())
            # LoRA creates static buffers based on max_num_batched_tokens.
            # The tensor sizes and strides get captured in the torch.compile
            # graph explicitly.
            vllm_factors.append(
                str(self.scheduler_config.max_num_batched_tokens))
        else:
            vllm_factors.append("None")
        if self.speculative_config:
            vllm_factors.append(self.speculative_config.compute_hash())
        else:
            vllm_factors.append("None")
        if self.decoding_config:
            vllm_factors.append(self.decoding_config.compute_hash())
        else:
            vllm_factors.append("None")
        if self.observability_config:
            vllm_factors.append(self.observability_config.compute_hash())
        else:
            vllm_factors.append("None")
        if self.prompt_adapter_config:
            vllm_factors.append(self.prompt_adapter_config.compute_hash())
        else:
            vllm_factors.append("None")
        if self.quant_config:
            pass  # should be captured by model_config.quantization
        if self.compilation_config:
            vllm_factors.append(self.compilation_config.compute_hash())
        else:
            vllm_factors.append("None")
        if self.kv_transfer_config:
            vllm_factors.append(self.kv_transfer_config.compute_hash())
        else:
            vllm_factors.append("None")
        if self.additional_config:
            if isinstance(additional_config := self.additional_config, dict):
                additional_config_hash = hashlib.md5(
                    json.dumps(additional_config, sort_keys=True).encode(),
                    usedforsecurity=False,
                ).hexdigest()
            else:
                additional_config_hash = additional_config.compute_hash()
            vllm_factors.append(additional_config_hash)
        else:
            vllm_factors.append("None")
        factors.append(vllm_factors)

        hash_str = hashlib.md5(str(factors).encode(),
                               usedforsecurity=False).hexdigest()[:10]
        return hash_str

    def pad_for_cudagraph(self, batch_size: int) -> int:
        # if batch_size > self.compilation_config.max_capture_size,
        # it should raise an IndexError.
        # the caller should make sure the batch_size is within the range,
        # i.e., batch_size <= self.compilation_config.max_capture_size
        return self.compilation_config.bs_to_padded_graph_size[batch_size]

    @staticmethod
    def _get_quantization_config(
            model_config: ModelConfig,
            load_config: LoadConfig) -> Optional[QuantizationConfig]:
        """Get the quantization config."""
        from vllm.platforms import current_platform
        if model_config.quantization is not None:
            from vllm.model_executor.model_loader.weight_utils import (
                get_quant_config)
            quant_config = get_quant_config(model_config, load_config)
            capability_tuple = current_platform.get_device_capability()

            if capability_tuple is not None:
                capability = capability_tuple.to_int()
                if capability < quant_config.get_min_capability():
                    raise ValueError(
                        f"The quantization method {model_config.quantization} "
                        "is not supported for the current GPU. Minimum "
                        f"capability: {quant_config.get_min_capability()}. "
                        f"Current capability: {capability}.")
            supported_dtypes = quant_config.get_supported_act_dtypes()
            if model_config.dtype not in supported_dtypes:
                raise ValueError(
                    f"{model_config.dtype} is not supported for quantization "
                    f"method {model_config.quantization}. Supported dtypes: "
                    f"{supported_dtypes}")
            return quant_config
        return None

    @staticmethod
    def get_quantization_config(
            model_config: ModelConfig,
            load_config: LoadConfig) -> Optional[QuantizationConfig]:
        import copy

        # For some reason, the _ version of this modifies the model_config
        # object, so using deepcopy to avoid this problem.
        return VllmConfig._get_quantization_config(copy.deepcopy(model_config),
                                                   load_config)

    def with_hf_config(
        self,
        hf_config: PretrainedConfig,
        architectures: Optional[list[str]] = None,
    ) -> "VllmConfig":
        if architectures is not None:
            hf_config = copy.deepcopy(hf_config)
            hf_config.architectures = architectures

        model_config = copy.deepcopy(self.model_config)
        model_config.hf_config = hf_config

        return replace(self, model_config=model_config)

    def __post_init__(self):
        """Verify configs are valid & consistent with each other.
        """
        if self.model_config is not None:
            self.model_config.verify_async_output_proc(self.parallel_config,
                                                       self.speculative_config,
                                                       self.device_config)
            self.model_config.verify_with_parallel_config(self.parallel_config)

        if self.cache_config is not None:
            self.cache_config.verify_with_parallel_config(self.parallel_config)

        if self.lora_config:
            self.lora_config.verify_with_cache_config(self.cache_config)
            self.lora_config.verify_with_model_config(self.model_config)
            self.lora_config.verify_lora_support()
        if self.prompt_adapter_config:
            self.prompt_adapter_config.verify_with_model_config(
                self.model_config)

        if self.quant_config is None and \
            self.model_config is not None and self.load_config is not None:
            self.quant_config = VllmConfig._get_quantization_config(
                self.model_config, self.load_config)

        from vllm.platforms import current_platform
        if self.scheduler_config is not None and \
            self.model_config is not None and \
            self.scheduler_config.chunked_prefill_enabled and \
            self.model_config.dtype == torch.float32 and \
            current_platform.get_device_capability() == (7, 5):
            logger.warning_once(
                "Turing devices tensor cores do not support float32 matmul. "
                "To workaround this limitation, vLLM will set 'ieee' input "
                "precision for chunked prefill triton kernels.")

        if self.compilation_config is None:
            self.compilation_config = CompilationConfig()
        if self.compilation_config.pass_config.enable_sequence_parallelism:
            self.compilation_config.custom_ops.append("+rms_norm")
        if envs.VLLM_USE_V1 and self.model_config is not None and \
            not self.model_config.enforce_eager:
            # NOTE(woosuk): Currently, we use inductor because the piecewise
            # CUDA graphs do not work properly with the custom CUDA kernels.
            # FIXME(woosuk): Disable inductor to reduce the compilation time
            # and avoid any potential issues with the inductor.
            # FIXME(rob): Add function to set all of these.
            if not self.compilation_config.custom_ops:
                self.compilation_config.custom_ops = ["none"]
            self.compilation_config.use_cudagraph = True
            self.compilation_config.use_inductor = True
            self.compilation_config.cudagraph_num_of_warmups = 1
            self.compilation_config.pass_config.enable_fusion = False
            self.compilation_config.pass_config.enable_noop = False
            self.compilation_config.level = CompilationLevel.PIECEWISE
            self.compilation_config.set_splitting_ops_for_v1()

        if self.parallel_config is not None and \
            self.parallel_config.tensor_parallel_size > 1 and \
            self.parallel_config.pipeline_parallel_size > 1 and \
            self.compilation_config is not None and \
                self.compilation_config.pass_config is not None and \
            self.compilation_config.pass_config.enable_sequence_parallelism:
            logger.warning_once(
                "Sequence parallelism is not supported with pipeline "
                "parallelism. Disabling sequence parallelism.")
            self.compilation_config.pass_config.\
                enable_sequence_parallelism = False

        self._set_cudagraph_sizes()

        if self.cache_config is not None and \
            self.cache_config.cpu_offload_gb > 0 and \
            self.compilation_config.level != CompilationLevel.NO_COMPILATION \
                and not envs.VLLM_USE_V1:
            logger.warning(
                "CPU offload is not supported with `torch.compile` in v0 yet."
                " Disabling `torch.compile`.")
            self.compilation_config.level = CompilationLevel.NO_COMPILATION

        if ((not envs.VLLM_USE_V1) and self.lora_config is not None
                and self.compilation_config.level
                != CompilationLevel.NO_COMPILATION):
            logger.warning(
                "LoRA for V0 is not supported with `torch.compile` yet. "
                "Disabling `torch.compile`.")
            self.compilation_config.level = CompilationLevel.NO_COMPILATION

        if self.compilation_config.full_cuda_graph and \
            not self.model_config.disable_cascade_attn:
            logger.warning_once(
                "full_cuda_graph is not supported with "
                "cascade attention. Disabling cascade attention.")
            self.model_config.disable_cascade_attn = True

        if self.model_config and self.model_config.use_mla and \
            not (current_platform.is_cuda() or current_platform.is_rocm()):
            logger.info(
                "MLA is enabled on a non-GPU platform; forcing chunked "
                "prefill and prefix caching to be disabled.")
            self.scheduler_config.enable_chunked_prefill = False
            self.scheduler_config.chunked_prefill_enabled = False
            self.scheduler_config.max_num_batched_tokens = max(
                self.scheduler_config.max_model_len,
                _DEFAULT_MAX_NUM_BATCHED_TOKENS)

            if self.cache_config is not None:
                self.cache_config.enable_prefix_caching = False

        if (self.kv_events_config
                and self.kv_events_config.enable_kv_cache_events
                and not self.cache_config.enable_prefix_caching):
            logger.warning(
                "KV cache events are on, but prefix caching is not enabled."
                "Use --enable-prefix-caching to enable.")
        if (self.kv_events_config and self.kv_events_config.publisher != "null"
                and not self.kv_events_config.enable_kv_cache_events):
            logger.warning("KV cache events are disabled,"
                           "but the scheduler is configured to publish them."
                           "Modify KVEventsConfig.enable_kv_cache_events"
                           "to True to enable.")
        current_platform.check_and_update_config(self)

        if not self.instance_id:
            self.instance_id = random_uuid()[:5]

    def update_sizes_for_sequence_parallelism(self,
                                              possible_sizes: list) -> list:
        # remove the sizes that not multiple of tp_size when
        # enable sequence parallelism
        removed_sizes = [
            size for size in possible_sizes
            if size % self.parallel_config.tensor_parallel_size != 0
        ]
        if removed_sizes:
            logger.warning(
                "Batch sizes %s are removed because they are not "
                "multiple of tp_size %d when "
                "sequence parallelism is enabled", removed_sizes,
                self.parallel_config.tensor_parallel_size)

        return [
            size for size in possible_sizes
            if size % self.parallel_config.tensor_parallel_size == 0
        ]

    def _set_cudagraph_sizes(self):
        """
        cudagraph batchsize padding logic:

        `[1, 2, 4] + [8 * i for i in range(1, 1025)]` is a list of all possible
        batch sizes that cudagraph will capture.

        Depending on the engine's configuration of `max_num_seqs`, the
        candidate batch sizes to capture cudagraph will shrink to the subset
        which just cover the range of `[1, max_num_seqs]`. In the common case,
        `max_num_seqs` is 256, and the cudagraph batch sizes will be
        `[1, 2, 4, 8, 16, 24, 32, 40, ..., 256]`.

        However, if users specify the cudagraph capture sizes through
        compilation config, we will use the specified sizes instead.

        In the end, `vllm_config.compilation_config.cudagraph_capture_sizes`
        will be the final sizes to capture cudagraph (in descending order).

        During runtime, if batchsize is larger than
        `vllm_config.compilation_config.cudagraph_capture_sizes`,
        no cudagraph will be used.
        If the batch size is no larger than
        `vllm_config.compilation_config.cudagraph_capture_sizes`,
        we can quickly find the padded graph size for a given batch size by
        looking up `vllm_config.compilation_config.bs_to_padded_graph_size`.
        """

        # calculate the default `batch_size_capture_list`
        if not envs.VLLM_USE_V1:
            batch_size_capture_list = []
            max_batchsize_to_capture = 0
            if self.scheduler_config is not None and \
                self.model_config is not None and \
                    not self.model_config.enforce_eager:

                possible_sizes = [1, 2, 4] + [8 * i for i in range(1, 1025)]
                if self.parallel_config.tensor_parallel_size > 1 and \
                    self.compilation_config.pass_config.enable_sequence_parallelism:
                    possible_sizes = self.update_sizes_for_sequence_parallelism(
                        possible_sizes)

                # find the minimum size that is larger than max_num_seqs,
                # which then becomes the max_batchsize_to_capture
                larger_sizes = [
                    x for x in possible_sizes
                    if x >= self.scheduler_config.max_num_seqs
                ]
                if larger_sizes:
                    max_batchsize_to_capture = larger_sizes[0]
                else:
                    max_batchsize_to_capture = possible_sizes[-1]

                # filter out the sizes that are
                # larger than max_batchsize_to_capture
                batch_size_capture_list = [
                    size for size in possible_sizes
                    if size <= max_batchsize_to_capture
                ]
        else:
            batch_size_capture_list = []
            if self.model_config is not None and \
                not self.model_config.enforce_eager:
                cuda_graph_sizes = self.scheduler_config.cuda_graph_sizes
                if len(cuda_graph_sizes) == 1:
                    batch_size_capture_list = [1, 2, 4] + [
                        i for i in range(8, cuda_graph_sizes[0] + 1, 8)
                    ]
                elif len(cuda_graph_sizes) > 1:
                    batch_size_capture_list = sorted(cuda_graph_sizes)
                else:
                    raise TypeError(f"Invalid value for {cuda_graph_sizes=}.")
                if self.parallel_config.tensor_parallel_size > 1 and \
                    self.compilation_config.pass_config.enable_sequence_parallelism:
                    batch_size_capture_list = \
                        self.update_sizes_for_sequence_parallelism(batch_size_capture_list)
                max_num_tokens = self.scheduler_config.max_num_batched_tokens
                batch_size_capture_list = [
                    size for size in batch_size_capture_list
                    if size <= max_num_tokens
                ]

        self.compilation_config.init_with_cudagraph_sizes(
            batch_size_capture_list)

    def __str__(self):
        return (
            f"model={self.model_config.model!r},"
            f" speculative_config={self.speculative_config!r},"
            f" tokenizer={self.model_config.tokenizer!r}, "
            f"skip_tokenizer_init={self.model_config.skip_tokenizer_init},"
            f" tokenizer_mode={self.model_config.tokenizer_mode}, "
            f"revision={self.model_config.revision}, "
            f"override_neuron_config={self.model_config.override_neuron_config},"
            f" tokenizer_revision={self.model_config.tokenizer_revision}, "
            f"trust_remote_code={self.model_config.trust_remote_code}, "
            f"dtype={self.model_config.dtype}, "
            f"max_seq_len={self.model_config.max_model_len},"
            f" download_dir={self.load_config.download_dir!r}, "
            f"load_format={self.load_config.load_format}, "
            f"tensor_parallel_size={self.parallel_config.tensor_parallel_size},"
            f" pipeline_parallel_size={self.parallel_config.pipeline_parallel_size}, "  # noqa
            f"disable_custom_all_reduce={self.parallel_config.disable_custom_all_reduce}, "  # noqa
            f"quantization={self.model_config.quantization}, "
            f"enforce_eager={self.model_config.enforce_eager}, "
            f"kv_cache_dtype={self.cache_config.cache_dtype}, "
            f" device_config={self.device_config.device}, "
            f"decoding_config={self.decoding_config!r}, "
            f"observability_config={self.observability_config!r}, "
            f"seed={self.model_config.seed}, "
            f"served_model_name={self.model_config.served_model_name}, "
            f"num_scheduler_steps={self.scheduler_config.num_scheduler_steps}, "
            f"multi_step_stream_outputs={self.scheduler_config.multi_step_stream_outputs}, "  # noqa
            f"enable_prefix_caching={self.cache_config.enable_prefix_caching}, "
            f"chunked_prefill_enabled={self.scheduler_config.chunked_prefill_enabled}, "  # noqa
            f"use_async_output_proc={self.model_config.use_async_output_proc}, "
            f"pooler_config={self.model_config.pooler_config!r}, "
            f"compilation_config={self.compilation_config!r}")


_current_vllm_config: Optional[VllmConfig] = None


@contextmanager
def set_current_vllm_config(vllm_config: VllmConfig, check_compile=False):
    """
    Temporarily set the current vLLM config.
    Used during model initialization.
    We save the current vLLM config in a global variable,
    so that all modules can access it, e.g. custom ops
    can access the vLLM config to determine how to dispatch.
    """
    global _current_vllm_config
    old_vllm_config = _current_vllm_config
    from vllm.compilation.counter import compilation_counter
    num_models_seen = compilation_counter.num_models_seen
    try:
        _current_vllm_config = vllm_config
        yield
    except Exception:
        raise
    else:
        logger.debug("enabled custom ops: %s",
                     vllm_config.compilation_config.enabled_custom_ops)
        logger.debug("disabled custom ops: %s",
                     vllm_config.compilation_config.disabled_custom_ops)
        if check_compile and \
            vllm_config.compilation_config.level == CompilationLevel.PIECEWISE \
            and compilation_counter.num_models_seen == num_models_seen:
            # If the model supports compilation,
            # compilation_counter.num_models_seen should be increased
            # by at least 1.
            # If it is not increased, it means the model does not support
            # compilation (does not have @support_torch_compile decorator).
            logger.warning(
                "`torch.compile` is turned on, but the model %s"
                " does not support it. Please open an issue on GitHub"
                " if you want it to be supported.",
                vllm_config.model_config.model)
    finally:
        _current_vllm_config = old_vllm_config


def get_current_vllm_config() -> VllmConfig:
    if _current_vllm_config is None:
        # in ci, usually when we test custom ops/modules directly,
        # we don't set the vllm config. In that case, we set a default
        # config.
        logger.warning("Current vLLM config is not set.")
        from vllm.config import VllmConfig
        return VllmConfig()
    return _current_vllm_config


def contains_object_print(text):
    """
    Check if the text looks like a printed Python object, e.g.
    contains any substring matching the pattern: "at 0xFFFFFFF>"
    We match against 0x followed by 2-16 hex chars (there's
    a max of 16 on a 64 bit system).

    Args:
        text (str): The text to check

    Returns:
        bool: True if a match is found, False otherwise
    """
    pattern = r'at 0x[a-fA-F0-9]{2,16}>'
    match = re.search(pattern, text)
    return match is not None


def assert_hashable(text):
    if not contains_object_print(text):
        return True
    raise AssertionError(
        f"vLLM tried to hash some configs that may have Python objects ids "
        f"in them. This is a bug, please file an issue. "
        f"Text being hashed: {text}")


T = TypeVar("T")


def get_layers_from_vllm_config(vllm_config: VllmConfig,
                                layer_type: type[T]) -> dict[str, T]:
    return {
        layer_name: layer
        for layer_name, layer in
        vllm_config.compilation_config.static_forward_context.items()
        if isinstance(layer, layer_type)
    }<|MERGE_RESOLUTION|>--- conflicted
+++ resolved
@@ -3439,14 +3439,9 @@
     """The KV connector for vLLM to transmit KV caches between vLLM instances.
     """
 
-<<<<<<< HEAD
-    # Engine ID for the KV transfers.
     engine_id: str = str(uuid.uuid4())
-
-    # The device used by kv connector to buffer the KV cache.
-    # Currently only support 'cuda'.
-=======
->>>>>>> 4c31218f
+    """The engine id for KV transfers."""
+
     kv_buffer_device: Optional[str] = "cuda"
     """The device used by kv connector to buffer the KV cache.
     Currently only support 'cuda'."""
@@ -3455,15 +3450,9 @@
     """The buffer size for TorchDistributedConnector. Measured in number of
     bytes. Recommended value: 1e9 (about 1GB)."""
 
-<<<<<<< HEAD
-    # Whether this vLLM instance produces, consumes KV cache, or both. Choices
-    # are 'kv_producer', 'kv_consumer', and 'kv_both'.
-    kv_role: Optional[str] = None
-=======
     kv_role: Optional[KVRole] = None
     """Whether this vLLM instance produces, consumes KV cache, or both. Choices
-    are 'kv_producer', 'kv_consumer', and 'both'."""
->>>>>>> 4c31218f
+    are 'kv_producer', 'kv_consumer', and 'kv_both'."""
 
     kv_rank: Optional[int] = None
     """The rank of this vLLM instance in the KV cache transfer. Typical value:
