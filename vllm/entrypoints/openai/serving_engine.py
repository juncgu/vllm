--- conflicted
+++ resolved
@@ -10,14 +10,6 @@
 from http import HTTPStatus
 from typing import (Annotated, Any, Callable, ClassVar, Generic, Optional,
                     TypeVar, Union)
-<<<<<<< HEAD
-
-if sys.version_info < (3, 12):
-    from typing_extensions import TypedDict
-else:
-    from typing import TypedDict
-=======
->>>>>>> 0189a65a
 
 from fastapi import Request
 from pydantic import BaseModel, ConfigDict, Field
