# SPDX-License-Identifier: Apache-2.0

from __future__ import annotations

import time
from collections import defaultdict, deque
from collections.abc import Iterable
from typing import Optional, Union

from vllm.config import VllmConfig
from vllm.distributed.kv_events import EventPublisherFactory, KVEventBatch
from vllm.logger import init_logger
from vllm.multimodal import MULTIMODAL_REGISTRY, MultiModalRegistry
from vllm.v1.core.encoder_cache_manager import (EncoderCacheManager,
                                                compute_encoder_budget)
from vllm.v1.core.kv_cache_manager import KVCacheManager
from vllm.v1.core.sched.interface import SchedulerInterface
from vllm.v1.core.sched.output import (CachedRequestData, NewRequestData,
                                       SchedulerOutput)
from vllm.v1.core.sched.utils import check_stop
from vllm.v1.engine import (EngineCoreEventType, EngineCoreOutput,
                            EngineCoreOutputs)
from vllm.v1.kv_cache_interface import KVCacheConfig
from vllm.v1.metrics.stats import SchedulerStats
from vllm.v1.outputs import ModelRunnerOutput
from vllm.v1.request import Request, RequestStatus
from vllm.v1.spec_decode.metrics import SpecDecodingStats
from vllm.v1.structured_output import StructuredOutputManager

logger = init_logger(__name__)


class Scheduler(SchedulerInterface):

    def __init__(
        self,
        vllm_config: VllmConfig,
        kv_cache_config: KVCacheConfig,
        structured_output_manager: StructuredOutputManager,
        mm_registry: MultiModalRegistry = MULTIMODAL_REGISTRY,
        include_finished_set: bool = False,
        log_stats: bool = False,
    ) -> None:
        self.vllm_config = vllm_config
        self.scheduler_config = vllm_config.scheduler_config
        self.cache_config = vllm_config.cache_config
        self.lora_config = vllm_config.lora_config
        self.kv_cache_config = kv_cache_config
        self.kv_events_config = vllm_config.kv_events_config
        self.log_stats = log_stats
        self.structured_output_manager = structured_output_manager

        # include_finished_set controls whether a separate set of finished
        # request ids should be included in the EngineCoreOutputs returned
        # by update_from_outputs(). This is currently used in the multi-engine
        # case to track request lifetimes efficiently.
        self.include_finished_set = include_finished_set

        # Scheduling constraints.
        self.max_num_running_reqs = self.scheduler_config.max_num_seqs
        self.max_num_scheduled_tokens = \
            self.scheduler_config.max_num_batched_tokens
        self.max_model_len = self.scheduler_config.max_model_len
        self.enable_kv_cache_events = (
            self.kv_events_config is not None
            and self.kv_events_config.enable_kv_cache_events)

        self.kv_event_publisher = EventPublisherFactory.create(
            self.kv_events_config)

        num_gpu_blocks = self.cache_config.num_gpu_blocks
        assert num_gpu_blocks is not None and num_gpu_blocks > 0

        self.block_size = self.cache_config.block_size

        # req_id -> Request
        self.requests: dict[str, Request] = {}
        # Priority queues for requests.
        self.waiting: deque[Request] = deque()
        self.running: list[Request] = []

        # The request IDs that are finished in between the previous and the
        # current steps. This is used to notify the workers about the finished
        # requests so that they can free the cached states for those requests.
        # This is flushed at the end of each scheduling step.
        self.finished_req_ids: set[str] = set()

<<<<<<< HEAD
=======
        # P/D: requests in process of recving KV transfers
        self.finished_recving_kv_req_ids: set[str] = set()

>>>>>>> dd0c0ca5
        # OPTIMIZATION: Cache the CachedRequestData objects to avoid creating
        # them at each scheduling step.
        # Request id -> deque of CachedRequestData
        self._cached_reqs_data: dict[
            str, deque[CachedRequestData]] = defaultdict(deque)

        # Encoder-related.
        # Calculate encoder cache size if applicable
        # NOTE: For now we use the same budget for both compute and space.
        # This can be changed when we make encoder cache for embedding caching
        # across requests.
        encoder_compute_budget, encoder_cache_size = compute_encoder_budget(
            model_config=vllm_config.model_config,
            scheduler_config=vllm_config.scheduler_config,
            mm_registry=mm_registry,
        )

        # NOTE(woosuk): Here, "encoder" includes the vision encoder (and
        # projector if needed). Currently, we assume that the encoder also
        # has the Transformer architecture (e.g., ViT).
        self.max_num_encoder_input_tokens = encoder_compute_budget
        # NOTE: For the models without encoder (e.g., text-only models),
        # the encoder cache will not be initialized because cache size is 0
        # for these models.
        self.encoder_cache_manager = EncoderCacheManager(
            cache_size=encoder_cache_size)

        speculative_config = vllm_config.speculative_config

        self.use_eagle = False
        self.num_spec_tokens = self.num_lookahead_tokens = 0
        if speculative_config:
            self.num_spec_tokens = speculative_config.num_speculative_tokens
            if speculative_config.use_eagle():
                self.use_eagle = True
                self.num_lookahead_tokens = self.num_spec_tokens

        # Create the KV cache manager.
        self.kv_cache_manager = KVCacheManager(
            kv_cache_config=kv_cache_config,
            max_model_len=self.max_model_len,
            enable_caching=self.cache_config.enable_prefix_caching,
            caching_hash_algo=self.cache_config.prefix_caching_hash_algo,
            use_eagle=self.use_eagle,
            log_stats=self.log_stats,
            enable_kv_cache_events=self.enable_kv_cache_events,
        )

    def schedule(self) -> SchedulerOutput:
        # NOTE(woosuk) on the scheduling algorithm:
        # There's no "decoding phase" nor "prefill phase" in the scheduler.
        # Each request just has the num_computed_tokens and
        # num_tokens_with_spec. num_tokens_with_spec =
        # len(prompt_token_ids) + len(output_token_ids) + len(spec_token_ids).
        # At each step, the scheduler tries to assign tokens to the requests
        # so that each request's num_computed_tokens can catch up its
        # num_tokens_with_spec. This is general enough to cover
        # chunked prefills, prefix caching, speculative decoding,
        # and the "jump decoding" optimization in the future.

        scheduled_new_reqs: list[Request] = []
        scheduled_resumed_reqs: list[Request] = []
        scheduled_running_reqs: list[Request] = []
        preempted_reqs: list[Request] = []

        # NOTE: structured_output_request_ids maps
        # a request's (request that uses structured output)
        # request_id to the running request index.
        # This will helps us determine to slice the grammar bitmask
        # and only applies valid mask for requests that
        # uses structured decoding.
        structured_output_request_ids: dict[str, int] = {}

        req_to_new_block_ids: dict[str, list[int]] = {}
        num_scheduled_tokens: dict[str, int] = {}
        token_budget = self.max_num_scheduled_tokens
        # Encoder-related.
        scheduled_encoder_inputs: dict[str, list[int]] = {}
        encoder_budget = self.max_num_encoder_input_tokens
        # Spec decode-related.
        scheduled_spec_decode_tokens: dict[str, list[int]] = {}

        # For logging.
        scheduled_timestamp = time.monotonic()

        # First, schedule the RUNNING requests.
        req_index = 0
        while req_index < len(self.running) and token_budget > 0:
            request = self.running[req_index]

            num_new_tokens = (request.num_tokens_with_spec -
                              request.num_computed_tokens)
            if (0 < self.scheduler_config.long_prefill_token_threshold <
                    num_new_tokens):
                num_new_tokens = (
                    self.scheduler_config.long_prefill_token_threshold)
            num_new_tokens = min(num_new_tokens, token_budget)

            # Make sure the input position does not exceed the max model len.
            # This is necessary when using spec decoding.
            num_new_tokens = min(
                num_new_tokens,
                self.max_model_len - request.num_computed_tokens)

            # Schedule encoder inputs.
            encoder_inputs_to_schedule = None
            new_encoder_budget = encoder_budget
            if request.has_encoder_inputs:
                (encoder_inputs_to_schedule, num_new_tokens,
                 new_encoder_budget) = self._try_schedule_encoder_inputs(
                     request, request.num_computed_tokens, num_new_tokens,
                     encoder_budget)

            if num_new_tokens == 0:
                # The request cannot be scheduled because one of the following
                # reasons:
                # 1. No new tokens to schedule. This may happen when PP>1 and
                #    we have already scheduled all prompt tokens but they are
                #    not finished yet.
                # 2. The encoder budget is exhausted.
                # 3. The encoder cache is exhausted.
                # NOTE(woosuk): Here, by doing `continue` instead of `break`,
                # we do not strictly follow the FCFS scheduling policy and
                # allow the lower-priority requests to be scheduled.
                req_index += 1
                continue

            while True:
                new_blocks = self.kv_cache_manager.allocate_slots(
                    request,
                    num_new_tokens,
                    num_lookahead_tokens=self.num_lookahead_tokens)
                if new_blocks is None:
                    # The request cannot be scheduled.
                    # Preempt the lowest-priority request.
                    preempted_req = self.running.pop()
                    self.kv_cache_manager.free(preempted_req)
                    preempted_req.status = RequestStatus.PREEMPTED
                    preempted_req.num_computed_tokens = 0
                    if self.log_stats:
                        preempted_req.record_event(
                            EngineCoreEventType.PREEMPTED, scheduled_timestamp)

                    self.waiting.appendleft(preempted_req)
                    preempted_reqs.append(preempted_req)
                    if preempted_req == request:
                        # No more request to preempt.
                        can_schedule = False
                        break
                else:
                    # The request can be scheduled.
                    can_schedule = True
                    break
            if not can_schedule:
                break
            assert new_blocks is not None

            # Schedule the request.
            scheduled_running_reqs.append(request)
            if request.use_structured_output:
                # PERF: in case of chunked prefill,
                # request might not include any new tokens.
                # Therefore, we might introduce some additional
                # cycle to fill in the bitmask, which could be a big no-op.
                structured_output_request_ids[request.request_id] = req_index
            req_to_new_block_ids[request.request_id] = (
                new_blocks.get_block_ids())
            num_scheduled_tokens[request.request_id] = num_new_tokens
            token_budget -= num_new_tokens
            req_index += 1

            # Speculative decode related.
            if request.spec_token_ids:
                num_scheduled_spec_tokens = (num_new_tokens +
                                             request.num_computed_tokens -
                                             request.num_tokens)
                if num_scheduled_spec_tokens > 0:
                    # Trim spec_token_ids list to num_scheduled_spec_tokens.
                    del request.spec_token_ids[num_scheduled_spec_tokens:]
                    scheduled_spec_decode_tokens[request.request_id] = (
                        request.spec_token_ids)

            # Encoder-related.
            if encoder_inputs_to_schedule:
                scheduled_encoder_inputs[request.request_id] = (
                    encoder_inputs_to_schedule)
                # Allocate the encoder cache.
                for i in encoder_inputs_to_schedule:
                    self.encoder_cache_manager.allocate(request, i)
                encoder_budget = new_encoder_budget

        # Record the LoRAs in scheduled_running_reqs
        scheduled_loras: set[int] = set()
        if self.lora_config:
            scheduled_loras = set(
                req.lora_request.lora_int_id for req in scheduled_running_reqs
                if req.lora_request and req.lora_request.lora_int_id > 0)
            assert len(scheduled_loras) <= self.lora_config.max_loras

        # Use a temporary deque to collect requests that need to be skipped
        # and put back at the head of the waiting queue later
        skipped_waiting_requests: deque[Request] = deque()

        # Next, schedule the WAITING requests.
        if not preempted_reqs:
            while self.waiting and token_budget > 0:
                if len(self.running) == self.max_num_running_reqs:
                    break

                request = self.waiting[0]

<<<<<<< HEAD
=======
                # P/D: skip request if still waiting for remote kvs.
                if request.status == RequestStatus.WAITING_FOR_REMOTE_KVS:
                    is_ready = self._update_waiting_for_remote_kv(request)
                    if is_ready:
                        request.status = RequestStatus.WAITING
                    else:
                        self.waiting.popleft()
                        skipped_waiting_requests.appendleft(request)
                        continue

>>>>>>> dd0c0ca5
                # Skip request if the structured output request is still waiting
                # for FSM compilation.
                if request.status == RequestStatus.WAITING_FOR_FSM:
                    structured_output_req = request.structured_output_request
                    if structured_output_req and structured_output_req.grammar:
                        request.status = RequestStatus.WAITING
                    else:
                        self.waiting.popleft()
                        skipped_waiting_requests.appendleft(request)
                        continue

                # Check that adding the request still respects the max_loras
                # constraint.
                if self.lora_config and request.lora_request and (
                        len(scheduled_loras) == self.lora_config.max_loras
                        and request.lora_request.lora_int_id
                        not in scheduled_loras):
                    # Scheduling would exceed max_loras, skip.
                    self.waiting.popleft()
                    skipped_waiting_requests.appendleft(request)
                    continue

                # Get already-cached tokens.
                new_computed_blocks, num_computed_tokens = \
                    self.kv_cache_manager.get_computed_blocks(
                        request)

<<<<<<< HEAD
                # Number of tokens to be scheduled.
                # We use `request.num_tokens` instead of
                # `request.num_prompt_tokens` to consider the resumed requests,
                # which have output tokens.
                num_new_tokens = request.num_tokens - num_computed_tokens
                if (0 < self.scheduler_config.long_prefill_token_threshold <
                        num_new_tokens):
                    num_new_tokens = (
                        self.scheduler_config.long_prefill_token_threshold)
                num_new_tokens = min(num_new_tokens, token_budget)
                assert num_new_tokens > 0

                # Schedule encoder inputs.
                if request.has_encoder_inputs:
                    (encoder_inputs_to_schedule, num_new_tokens,
                     new_encoder_budget) = self._try_schedule_encoder_inputs(
                         request, num_computed_tokens, num_new_tokens,
                         encoder_budget)
                    if num_new_tokens == 0:
                        # The request cannot be scheduled.
                        break
=======
                # Get externally-cached tokens if using a KVConnector.
                num_external_tokens, load_kv_async = (
                    (0, False) if self.connector is None else
                    self.connector.get_num_new_matched_tokens(
                        request, num_computed_tokens))

                # Total computed tokens (local + external).
                num_computed_tokens += num_external_tokens

                encoder_inputs_to_schedule = None
                new_encoder_budget = encoder_budget
                if not load_kv_async:
                    # Number of tokens to be scheduled.
                    # We use `request.num_tokens` instead of
                    # `request.num_prompt_tokens` to consider the resumed
                    # requests, which have output tokens.
                    num_new_tokens = request.num_tokens - num_computed_tokens
                    if (0 < self.scheduler_config.long_prefill_token_threshold
                            < num_new_tokens):
                        num_new_tokens = (
                            self.scheduler_config.long_prefill_token_threshold)
                    num_new_tokens = min(num_new_tokens, token_budget)
                    assert num_new_tokens > 0

                    # Schedule encoder inputs.
                    if request.has_encoder_inputs:
                        (encoder_inputs_to_schedule, num_new_tokens,
                         new_encoder_budget
                         ) = self._try_schedule_encoder_inputs(
                             request, num_computed_tokens, num_new_tokens,
                             encoder_budget)
                        if num_new_tokens == 0:
                            # The request cannot be scheduled.
                            break
>>>>>>> dd0c0ca5
                else:
                    num_new_tokens = 0

                new_blocks = self.kv_cache_manager.allocate_slots(
                    request,
<<<<<<< HEAD
                    num_new_tokens,
                    computed_blocks,
=======
                    num_new_tokens + num_external_tokens,
                    new_computed_blocks,
>>>>>>> dd0c0ca5
                    num_lookahead_tokens=self.num_lookahead_tokens,
                    delay_cache_blocks=load_kv_async,
                )
                if new_blocks is None:
                    # The request cannot be scheduled.
                    break

<<<<<<< HEAD
=======
                # KVConnector: update internal state after allocation.
                # This information is used to determine if a load is
                # needed for this request.
                if self.connector is not None:
                    self.connector.update_state_after_alloc(
                        request,
                        new_computed_blocks + new_blocks,
                        num_external_tokens,
                    )

>>>>>>> dd0c0ca5
                self.waiting.popleft()
                if load_kv_async:
                    # If loading async, allocate memory and put request
                    # into the WAITING_FOR_REMOTE_KV state.
                    skipped_waiting_requests.appendleft(request)
                    request.status = RequestStatus.WAITING_FOR_REMOTE_KVS
                    continue

                if request.use_structured_output:
                    structured_output_request_ids[
                        request.request_id] = req_index
                req_index += 1
                self.running.append(request)
                if self.log_stats:
                    request.record_event(EngineCoreEventType.SCHEDULED,
                                         scheduled_timestamp)
                if request.status == RequestStatus.WAITING:
                    scheduled_new_reqs.append(request)
                elif request.status == RequestStatus.PREEMPTED:
                    scheduled_resumed_reqs.append(request)
                else:
                    raise RuntimeError(
                        f"Invalid request status: {request.status}")

                if self.lora_config and request.lora_request:
                    scheduled_loras.add(request.lora_request.lora_int_id)
                req_to_new_block_ids[request.request_id] = [
                    block.block_id for block in
                    self.kv_cache_manager.req_to_blocks[request.request_id]
                ]
                num_scheduled_tokens[request.request_id] = num_new_tokens
                token_budget -= num_new_tokens
                request.status = RequestStatus.RUNNING
                request.num_computed_tokens = num_computed_tokens

                # Encoder-related.
                if encoder_inputs_to_schedule:
                    scheduled_encoder_inputs[request.request_id] = (
                        encoder_inputs_to_schedule)
                    # Allocate the encoder cache.
                    for i in encoder_inputs_to_schedule:
                        self.encoder_cache_manager.allocate(request, i)
                    encoder_budget = new_encoder_budget

        # Put back any skipped requests at the head of the waiting queue
        if skipped_waiting_requests:
            self.waiting.extendleft(skipped_waiting_requests)

        # Check if the scheduling constraints are satisfied.
        total_num_scheduled_tokens = sum(num_scheduled_tokens.values())
        assert total_num_scheduled_tokens <= self.max_num_scheduled_tokens
        assert token_budget >= 0
        assert len(self.running) <= self.max_num_running_reqs
        # Since some requests in the RUNNING queue may not be scheduled in
        # this step, the total number of scheduled requests can be smaller than
        # len(self.running).
        assert (len(scheduled_new_reqs) + len(scheduled_resumed_reqs) +
                len(scheduled_running_reqs) <= len(self.running))

        # Get the longest common prefix among all requests in the running queue.
        # This can be potentially used for cascade attention.
        num_common_prefix_blocks = 0
        if self.running:
            any_request = self.running[0]
            num_common_prefix_blocks = (
                self.kv_cache_manager.get_num_common_prefix_blocks(
                    any_request, len(self.running)))

        grammar_bitmask = self.structured_output_manager.grammar_bitmask(
            self.requests,
            structured_output_request_ids,
            scheduled_spec_decode_tokens,
        )
        # Construct the scheduler output.
        new_reqs_data = [
            NewRequestData.from_request(req,
                                        req_to_new_block_ids[req.request_id])
            for req in scheduled_new_reqs
        ]
        resumed_reqs_data = [
            self._make_cached_request_data(
                req,
                num_scheduled_tokens[req.request_id],
                len(scheduled_spec_decode_tokens.get(req.request_id, ())),
                req_to_new_block_ids[req.request_id],
                resumed_from_preemption=True,
            ) for req in scheduled_resumed_reqs
        ]
        running_reqs_data = [
            self._make_cached_request_data(
                req,
                num_scheduled_tokens[req.request_id],
                len(scheduled_spec_decode_tokens.get(req.request_id, ())),
                req_to_new_block_ids[req.request_id],
                resumed_from_preemption=False,
            ) for req in scheduled_running_reqs
        ]
        scheduler_output = SchedulerOutput(
            scheduled_new_reqs=new_reqs_data,
            scheduled_cached_reqs=resumed_reqs_data + running_reqs_data,
            num_scheduled_tokens=num_scheduled_tokens,
            total_num_scheduled_tokens=total_num_scheduled_tokens,
            scheduled_spec_decode_tokens=scheduled_spec_decode_tokens,
            scheduled_encoder_inputs=scheduled_encoder_inputs,
            num_common_prefix_blocks=num_common_prefix_blocks,
            # finished_req_ids is an existing state in the scheduler,
            # instead of being newly scheduled in this step.
            # It contains the request IDs that are finished in between
            # the previous and the current steps.
            finished_req_ids=self.finished_req_ids,
            free_encoder_input_ids=self.encoder_cache_manager.get_freed_ids(),
            structured_output_request_ids=structured_output_request_ids,
            grammar_bitmask=grammar_bitmask,
        )

        events = self.kv_cache_manager.take_events()
        if events:
            batch = KVEventBatch(ts=time.time(), events=events)
            self.kv_event_publisher.publish(batch)

        # Advance the number of computed tokens for the request AFTER
        # the request is scheduled.
        # 1. The scheduler_output of the current step has to include the
        #    original number of scheduled tokens to determine input IDs.
        # 2. Advance the number of computed tokens here allowing us to
        #    schedule the prefill request again immediately in the next
        #    scheduling step.
        # 3. If some tokens (e.g. spec tokens) are rejected later, the number of
        #    computed tokens will be adjusted in update_from_output.
        for req_id, num_scheduled_token in num_scheduled_tokens.items():
            self.requests[req_id].num_computed_tokens += num_scheduled_token

        self.finished_req_ids = set()
        return scheduler_output

    def _make_cached_request_data(
        self,
        request: Request,
        num_scheduled_tokens: int,
        num_scheduled_spec_tokens: int,
        new_block_ids: list[int],
        resumed_from_preemption: bool,
    ) -> CachedRequestData:
        # OPTIMIZATION: Cache the CachedRequestData objects to avoid creating
        # them at each scheduling step.
        num_computed_tokens = request.num_computed_tokens
        num_regular_tokens = num_scheduled_tokens - num_scheduled_spec_tokens
        new_token_ids = request.all_token_ids[
            num_computed_tokens:num_computed_tokens + num_regular_tokens]

        req_data_queue = self._cached_reqs_data.get(request.request_id)
        if req_data_queue:
            req_data = req_data_queue.popleft()
            req_data.resumed_from_preemption = resumed_from_preemption
            req_data.new_token_ids = new_token_ids
            req_data.new_block_ids = new_block_ids
            req_data.num_computed_tokens = num_computed_tokens
        else:
            # No cached request data, or all cached request data has been
            # used by the scheduled requests.
            req_data = CachedRequestData.from_request(request,
                                                      resumed_from_preemption,
                                                      new_token_ids,
                                                      new_block_ids)
        return req_data

    def _try_schedule_encoder_inputs(
        self,
        request: Request,
        num_computed_tokens: int,
        num_new_tokens: int,
        encoder_budget: int,
    ) -> tuple[list[int], int, int]:
        """
        Determine which encoder inputs need to be scheduled in the current step,
        and update `num_new_tokens` and encoder token budget accordingly.

        An encoder input will be scheduled if:
        - Its output tokens overlap with the range of tokens being computed
        in this step, i.e.,
        [num_computed_tokens, num_computed_tokens + num_new_tokens).
        - It is not already computed and stored in the encoder cache.
        - There is sufficient encoder token budget to process it.
        - The encoder cache has space to store it.

        If an encoder input cannot be scheduled due to cache or budget
        limitations, the method adjusts `num_new_tokens` to schedule only the
        decoder tokens up to just before the unschedulable encoder input.

        Note that num_computed_tokens includes both locally cached
        blocks and externally cached blocks (via KVConnector).
        """
        if num_new_tokens == 0 or not request.has_encoder_inputs:
            return [], num_new_tokens, encoder_budget
        encoder_inputs_to_schedule: list[int] = []
        mm_positions = request.mm_positions
        assert mm_positions is not None
        assert len(mm_positions) > 0
        for i, pos_info in enumerate(mm_positions):
            start_pos = pos_info.offset
            num_encoder_tokens = pos_info.length

            # The encoder output is needed if the two ranges overlap:
            # [num_computed_tokens, num_computed_tokens + num_new_tokens) and
            # [start_pos, start_pos + num_encoder_tokens)
            if start_pos >= num_computed_tokens + num_new_tokens:
                # The encoder input is not needed in this step.
                break
            if start_pos + num_encoder_tokens <= num_computed_tokens:
                # The encoder input is already computed and stored
                # in the decoder's KV cache.
                continue

            if self.encoder_cache_manager.has_cache(request, i):
                # The encoder input is already computed and cached.
                continue

            # If no encoder input chunking is allowed, we do not want to
            # partially schedule a multimodal item. If the scheduled range would
            # only cover part of the mm input, roll back to before the mm item.
            if (self.scheduler_config.disable_chunked_mm_input
                    and num_computed_tokens < start_pos
                    and (num_computed_tokens + num_new_tokens)
                    < (start_pos + num_encoder_tokens)):
                num_new_tokens = start_pos - num_computed_tokens
                break

            if (not self.encoder_cache_manager.can_allocate(request, i)
                    or num_encoder_tokens > encoder_budget):
                # The encoder cache is full or the encoder budget is exhausted.
                # NOTE(woosuk): We assume that the encoder input tokens should
                # be processed altogether, as the encoder usually uses
                # bidirectional attention.
                if num_computed_tokens < start_pos:
                    # We only schedule the decoder tokens just before the
                    # encoder input.
                    num_new_tokens = start_pos - num_computed_tokens
                else:
                    # Because of prefix caching, num_computed_tokens is greater
                    # than start_pos even though its encoder input is not
                    # available. In this case, we can't schedule any token for
                    # the request in this step.
                    num_new_tokens = 0
                break

            encoder_budget -= num_encoder_tokens
            encoder_inputs_to_schedule.append(i)
        return encoder_inputs_to_schedule, num_new_tokens, encoder_budget

    def update_from_output(
        self,
        scheduler_output: SchedulerOutput,
        model_runner_output: ModelRunnerOutput,
    ) -> EngineCoreOutputs:
        sampled_token_ids = model_runner_output.sampled_token_ids
        spec_token_ids = model_runner_output.spec_token_ids
        logprobs = model_runner_output.logprobs
        prompt_logprobs_dict = model_runner_output.prompt_logprobs_dict
        num_scheduled_tokens = scheduler_output.num_scheduled_tokens

        new_running: list[Request] = []
        outputs: list[EngineCoreOutput] = []
        spec_decoding_stats: Optional[SpecDecodingStats] = None

        # NOTE(woosuk): As len(self.running) can be up to 1K or more, the below
        # loop can be a performance bottleneck. We should do our best to avoid
        # expensive operations inside the loop.
        for request in self.running:
            req_id = request.request_id
            num_tokens_scheduled = num_scheduled_tokens.get(req_id, 0)
            if num_tokens_scheduled == 0:
                # The request was not scheduled in this step.
                new_running.append(request)
                continue

            req_index = model_runner_output.req_id_to_index[req_id]
            generated_token_ids = sampled_token_ids[req_index]

            scheduled_spec_token_ids = (
                scheduler_output.scheduled_spec_decode_tokens.get(req_id))
            if scheduled_spec_token_ids:
                # num_computed_tokens represents the number of tokens
                # processed in the current step, considering scheduled
                # tokens and rejections. If some tokens are rejected,
                # num_computed_tokens is decreased by the number of rejected
                # tokens, where is given by:
                # len(scheduled_spec_token_ids) + 1 - len(generated_token_ids).
                num_tokens_rejected = (len(scheduled_spec_token_ids) + 1 -
                                       len(generated_token_ids))
                request.num_computed_tokens -= num_tokens_rejected
                spec_decoding_stats = self.make_spec_decoding_stats(
                    spec_decoding_stats,
                    num_draft_tokens=len(scheduled_spec_token_ids),
                    num_accepted_tokens=len(generated_token_ids) - 1)

            cached_encoder_input_ids = (
                self.encoder_cache_manager.get_cached_input_ids(request))
            # OPTIMIZATION: Avoid list(set) if the set is empty.
            if cached_encoder_input_ids:
                for input_id in list(cached_encoder_input_ids):
                    mm_positions = request.mm_positions[input_id]
                    start_pos = mm_positions.offset
                    num_tokens = mm_positions.length
                    if start_pos + num_tokens <= request.num_computed_tokens:
                        # The encoder output is already processed and stored
                        # in the decoder's KV cache.
                        self.encoder_cache_manager.free_encoder_input(
                            request, input_id)

            stopped = False
            new_logprobs = None
            new_token_ids = generated_token_ids

            # Append generated tokens and check for stop. Note that if
            # a request is still being prefilled, we expect the model runner
            # to return empty token ids for the request.
            for num_new, output_token_id in enumerate(new_token_ids, 1):
                request.append_output_token_ids(output_token_id)

                # Check for stop and update request state.
                # This must be called before we make the EngineCoreOutput.
                stopped = check_stop(request, self.max_model_len)
                if stopped:
                    self._free_request(request)
                    del new_token_ids[num_new:]  # Trim new tokens if needed.
                    break

            # Extract sample logprobs if needed.
            if request.sampling_params.logprobs is not None and logprobs:
                # NOTE: once we support N tokens per step (spec decode),
                # the outer lists can be of length > 1.
                new_logprobs = logprobs.slice(req_index, req_index + 1)

            if new_token_ids and request.use_structured_output:
                # NOTE: structured_output_request
                # should not be None if use_structured_output, we have
                # check above, so safe to ignore type warning
                request.structured_output_request.grammar.accept_tokens(  # type: ignore[union-attr]
                    req_id, new_token_ids)

            # Add newly generated spec token ids to the request.
            if spec_token_ids is not None:
                if request.use_structured_output:
                    metadata = request.structured_output_request
                    assert metadata is not None and metadata.grammar is not None
                    # Needs to happen after new_token_ids are accepted.
                    request.spec_token_ids = metadata.grammar.validate_tokens(
                        spec_token_ids[req_index])
                else:
                    request.spec_token_ids = spec_token_ids[req_index]

            # Get prompt logprobs for this request.
            prompt_logprobs_tensors = prompt_logprobs_dict.get(req_id)
            if new_token_ids:
<<<<<<< HEAD
=======

                # P/D: stop request after the 1st token if remote_decode.
                # Note that the blocks are not freed until the xfer is done.
                kv_transfer_params = None
                if request.do_remote_decode and not stopped:
                    kv_transfer_params = self._set_finished_remote_decode(
                        request, send_kv_no_op)
                    stopped = True

>>>>>>> dd0c0ca5
                # Add EngineCoreOutput for this Request.
                outputs.append(
                    EngineCoreOutput(
                        request_id=req_id,
                        new_token_ids=new_token_ids,
                        finish_reason=request.get_finished_reason(),
                        new_logprobs=new_logprobs,
                        new_prompt_logprobs_tensors=prompt_logprobs_tensors,
                        stop_reason=request.stop_reason,
                        events=request.take_events()))
            else:
                # Invariant: EngineCore returns no partial prefill outputs.
                assert not prompt_logprobs_tensors

            if not stopped:
                new_running.append(request)

<<<<<<< HEAD
=======
        # P/D: update state for finished KV Transfers.
        self._update_from_kv_xfer_finished(model_runner_output, send_kv_no_op)

>>>>>>> dd0c0ca5
        # Return the cached request data to the queue so they can be reused.
        for req_data in scheduler_output.scheduled_cached_reqs:
            # NOTE(rob): since we free stopped reqs above, adding stopped reqs
            # to _cached_reqs_data will cause a memory leak.
            if req_data.req_id not in self.finished_req_ids:
                self._cached_reqs_data[req_data.req_id].append(req_data)

        self.running = new_running
        engine_core_outputs = EngineCoreOutputs(
            outputs=outputs,
            scheduler_stats=self.make_stats(spec_decoding_stats),
        )
        if self.include_finished_set:
            #TODO currently sending duplicates here, improve this
            engine_core_outputs.finished_requests = (
                scheduler_output.finished_req_ids | self.finished_req_ids)

        return engine_core_outputs

    def add_request(self, request: Request) -> None:
        self.waiting.append(request)
        self.requests[request.request_id] = request
        if self.log_stats:
            request.record_event(EngineCoreEventType.QUEUED)

    def finish_requests(
        self,
        request_ids: Union[str, Iterable[str]],
        finished_status: RequestStatus,
    ) -> None:
        """Handles the finish signal from outside the scheduler.

        For example, the API server can abort a request when the client
        disconnects.
        """
        assert RequestStatus.is_finished(finished_status)
        if isinstance(request_ids, str):
            request_ids = (request_ids, )
        else:
            request_ids = set(request_ids)

        for req_id in request_ids:
            request = self.requests.get(req_id)
            if request is None:
                # Invalid request ID.
                continue

            if request.status == RequestStatus.RUNNING:
                self.running.remove(request)
            else:
                self.waiting.remove(request)
            request.status = finished_status
            self._free_request(request)

<<<<<<< HEAD
    def _free_request(self, request: Request) -> None:
=======
    def _free_request(self,
                      request: Request,
                      delay_free_blocks: bool = False) -> None:
        assert request.is_finished()
        self.encoder_cache_manager.free(request)
        self._cached_reqs_data.pop(request.request_id, None)
        self.finished_req_ids.add(request.request_id)

        if not delay_free_blocks:
            self._free_blocks(request)

    def _free_blocks(self, request: Request):
>>>>>>> dd0c0ca5
        assert request.is_finished()
        self.kv_cache_manager.free(request)
        self.kv_cache_manager.free_block_hashes(request)
        self.encoder_cache_manager.free(request)
        self._cached_reqs_data.pop(request.request_id, None)
        del self.requests[request.request_id]
        self.finished_req_ids.add(request.request_id)

    def get_num_unfinished_requests(self) -> int:
        return len(self.waiting) + len(self.running)

    def has_finished_requests(self) -> bool:
        return len(self.finished_req_ids) > 0

    def reset_prefix_cache(self) -> bool:
        return self.kv_cache_manager.reset_prefix_cache()

    def make_stats(
        self,
        spec_decoding_stats: Optional[SpecDecodingStats] = None,
    ) -> Optional[SchedulerStats]:
        if not self.log_stats:
            return None
        prefix_cache_stats = self.kv_cache_manager.make_prefix_cache_stats()
        assert prefix_cache_stats is not None
        return SchedulerStats(
            num_running_reqs=len(self.running),
            num_waiting_reqs=len(self.waiting),
            gpu_cache_usage=self.kv_cache_manager.usage,
            prefix_cache_stats=prefix_cache_stats,
            spec_decoding_stats=spec_decoding_stats,
        )

    def make_spec_decoding_stats(
        self,
        spec_decoding_stats: Optional[SpecDecodingStats],
        num_draft_tokens: int,
        num_accepted_tokens: int,
    ) -> Optional[SpecDecodingStats]:
        if not self.log_stats:
            return None
        if spec_decoding_stats is None:
            spec_decoding_stats = SpecDecodingStats.new(self.num_spec_tokens)
        spec_decoding_stats.observe_draft(
            num_draft_tokens=num_draft_tokens,
            num_accepted_tokens=num_accepted_tokens)
        return spec_decoding_stats

    def shutdown(self) -> None:
        if self.kv_event_publisher:
            self.kv_event_publisher.shutdown()

    ########################################################################
    # P/D Related Methods
    ########################################################################

    def _update_waiting_for_remote_kv(self, request: Request) -> bool:
        """
        P/D: check if the request_id is finished_recving.

        The finished_recving_kv_req_ids list is populated
        on the previous steps()'s update_from_output based
        on the worker side connector.

        When the kv transfer is ready, we cache the blocks
        and the request state will be moved back to WAITING from
        WAITING_FOR_REMOTE_KV.
        """
        if request.request_id not in self.finished_recving_kv_req_ids:
            return False

        # Now that the blocks are ready, actually cache them.
        blocks = self.kv_cache_manager.req_to_blocks[request.request_id]
        num_computed_tokens = len(blocks) * self.block_size
        if num_computed_tokens == request.num_tokens:
            num_computed_tokens -= 1
        self.kv_cache_manager.cache_blocks(
            request,
            num_tokens=0,
            num_computed_tokens=num_computed_tokens,
            new_computed_block_list=[])

        # Update the request state for scheduling.
        request.num_computed_tokens = num_computed_tokens

        # Return that we are ready.
        self.finished_recving_kv_req_ids.remove(request.request_id)
        return True

    def _set_finished_remote_decode(
        self,
        request: Request,
        send_kv_no_op: list[str],
    ) -> KVTransferParams:
        """
        P/D: put request into a FINISHED_REMOTE_DECODE state.

        This state is considered "finished" from the POV
        of the AsyncLLM. This means that the AsyncLLM will
        free the request. In the scheduler, we also free the
        request, but delay the freeing of the blocks until
        the send transaction is completed.
        """

        assert request.do_remote_decode
        request.status = RequestStatus.FINISHED_REMOTE_DECODE
        self._free_request(request, delay_free_blocks=True)
        remote_blocks = [
            block.block_id for block in self.kv_cache_manager.req_to_blocks[
                request.request_id] if block._block_hash is not None
        ]
        # If prompt < block_size, then there will be no KV xfer.
        # Add to the no-op list so we can free w/o memory leak.
        if len(remote_blocks) == 0:
            send_kv_no_op.append(request.request_id)

        # TODO(rob): we could make the creation of the KVTransferParams
        # per Connector to allow for true pluggabilty.
        return KVTransferParams(
            do_remote_prefill=True,
            remote_block_ids=remote_blocks,
            remote_engine_id=self.vllm_config.kv_transfer_config.engine_id,
            remote_host=envs.VLLM_NIXL_SIDE_CHANNEL_HOST,
            remote_port=envs.VLLM_NIXL_SIDE_CHANNEL_PORT,
        )

    def _update_from_kv_xfer_finished(
        self,
        model_runner_output: ModelRunnerOutput,
        send_kv_no_op: list[str],
    ):
        """
        P/D: update the scheduler state based on the output.

        The Worker side connectors add finished_recving and
        finished_sending reqs to the output.
        * if finished_sending: free the blocks
        # if finished_recving: add to state so we can
            scheduler the request during the next step.
        """
        # P/D: update recv and send status from last step.
        for req_id in (model_runner_output.finished_recving or ()):
            logger.debug("Finished recving KV transfer for request %s", req_id)
            self.finished_recving_kv_req_ids.add(req_id)
        for req_id in (model_runner_output.finished_sending or ()):
            logger.debug("Finished sending KV transfer for request %s", req_id)
            self._free_blocks(self.requests[req_id])
        for req_id in send_kv_no_op:
            logger.debug("No op sending KV transfer for request %s", req_id)
            self._free_blocks(self.requests[req_id])<|MERGE_RESOLUTION|>--- conflicted
+++ resolved
@@ -85,12 +85,9 @@
         # This is flushed at the end of each scheduling step.
         self.finished_req_ids: set[str] = set()
 
-<<<<<<< HEAD
-=======
         # P/D: requests in process of recving KV transfers
         self.finished_recving_kv_req_ids: set[str] = set()
 
->>>>>>> dd0c0ca5
         # OPTIMIZATION: Cache the CachedRequestData objects to avoid creating
         # them at each scheduling step.
         # Request id -> deque of CachedRequestData
@@ -302,8 +299,6 @@
 
                 request = self.waiting[0]
 
-<<<<<<< HEAD
-=======
                 # P/D: skip request if still waiting for remote kvs.
                 if request.status == RequestStatus.WAITING_FOR_REMOTE_KVS:
                     is_ready = self._update_waiting_for_remote_kv(request)
@@ -314,7 +309,6 @@
                         skipped_waiting_requests.appendleft(request)
                         continue
 
->>>>>>> dd0c0ca5
                 # Skip request if the structured output request is still waiting
                 # for FSM compilation.
                 if request.status == RequestStatus.WAITING_FOR_FSM:
@@ -342,29 +336,6 @@
                     self.kv_cache_manager.get_computed_blocks(
                         request)
 
-<<<<<<< HEAD
-                # Number of tokens to be scheduled.
-                # We use `request.num_tokens` instead of
-                # `request.num_prompt_tokens` to consider the resumed requests,
-                # which have output tokens.
-                num_new_tokens = request.num_tokens - num_computed_tokens
-                if (0 < self.scheduler_config.long_prefill_token_threshold <
-                        num_new_tokens):
-                    num_new_tokens = (
-                        self.scheduler_config.long_prefill_token_threshold)
-                num_new_tokens = min(num_new_tokens, token_budget)
-                assert num_new_tokens > 0
-
-                # Schedule encoder inputs.
-                if request.has_encoder_inputs:
-                    (encoder_inputs_to_schedule, num_new_tokens,
-                     new_encoder_budget) = self._try_schedule_encoder_inputs(
-                         request, num_computed_tokens, num_new_tokens,
-                         encoder_budget)
-                    if num_new_tokens == 0:
-                        # The request cannot be scheduled.
-                        break
-=======
                 # Get externally-cached tokens if using a KVConnector.
                 num_external_tokens, load_kv_async = (
                     (0, False) if self.connector is None else
@@ -399,19 +370,13 @@
                         if num_new_tokens == 0:
                             # The request cannot be scheduled.
                             break
->>>>>>> dd0c0ca5
                 else:
                     num_new_tokens = 0
 
                 new_blocks = self.kv_cache_manager.allocate_slots(
                     request,
-<<<<<<< HEAD
-                    num_new_tokens,
-                    computed_blocks,
-=======
                     num_new_tokens + num_external_tokens,
                     new_computed_blocks,
->>>>>>> dd0c0ca5
                     num_lookahead_tokens=self.num_lookahead_tokens,
                     delay_cache_blocks=load_kv_async,
                 )
@@ -419,8 +384,6 @@
                     # The request cannot be scheduled.
                     break
 
-<<<<<<< HEAD
-=======
                 # KVConnector: update internal state after allocation.
                 # This information is used to determine if a load is
                 # needed for this request.
@@ -431,7 +394,6 @@
                         num_external_tokens,
                     )
 
->>>>>>> dd0c0ca5
                 self.waiting.popleft()
                 if load_kv_async:
                     # If loading async, allocate memory and put request
@@ -786,8 +748,6 @@
             # Get prompt logprobs for this request.
             prompt_logprobs_tensors = prompt_logprobs_dict.get(req_id)
             if new_token_ids:
-<<<<<<< HEAD
-=======
 
                 # P/D: stop request after the 1st token if remote_decode.
                 # Note that the blocks are not freed until the xfer is done.
@@ -797,7 +757,6 @@
                         request, send_kv_no_op)
                     stopped = True
 
->>>>>>> dd0c0ca5
                 # Add EngineCoreOutput for this Request.
                 outputs.append(
                     EngineCoreOutput(
@@ -815,12 +774,9 @@
             if not stopped:
                 new_running.append(request)
 
-<<<<<<< HEAD
-=======
         # P/D: update state for finished KV Transfers.
         self._update_from_kv_xfer_finished(model_runner_output, send_kv_no_op)
 
->>>>>>> dd0c0ca5
         # Return the cached request data to the queue so they can be reused.
         for req_data in scheduler_output.scheduled_cached_reqs:
             # NOTE(rob): since we free stopped reqs above, adding stopped reqs
@@ -875,9 +831,6 @@
             request.status = finished_status
             self._free_request(request)
 
-<<<<<<< HEAD
-    def _free_request(self, request: Request) -> None:
-=======
     def _free_request(self,
                       request: Request,
                       delay_free_blocks: bool = False) -> None:
@@ -890,8 +843,8 @@
             self._free_blocks(request)
 
     def _free_blocks(self, request: Request):
->>>>>>> dd0c0ca5
         assert request.is_finished()
+        assert request.request_id not in self._cached_reqs_data
         self.kv_cache_manager.free(request)
         self.kv_cache_manager.free_block_hashes(request)
         self.encoder_cache_manager.free(request)
