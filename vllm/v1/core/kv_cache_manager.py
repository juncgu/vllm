# SPDX-License-Identifier: Apache-2.0

from collections import defaultdict
from collections.abc import Iterable
from dataclasses import dataclass
from typing import Optional

from vllm.distributed.kv_events import KVCacheEvent
from vllm.logger import init_logger
from vllm.utils import cdiv, sha256
from vllm.v1.core.block_pool import BlockPool
from vllm.v1.core.kv_cache_utils import (BlockHashType, KVCacheBlock,
                                         hash_request_tokens)
from vllm.v1.core.specialized_manager import get_specialized_manager
from vllm.v1.kv_cache_interface import KVCacheConfig
from vllm.v1.metrics.stats import PrefixCacheStats
from vllm.v1.request import Request, RequestStatus

logger = init_logger(__name__)


@dataclass
class KVCacheBlocks:
    blocks: list[KVCacheBlock]

    def __add__(self, other: "KVCacheBlocks") -> "KVCacheBlocks":
        """Adds two KVCacheBlocks instances."""
        return KVCacheBlocks(self.blocks + other.blocks)

    @classmethod
    def create_empty(cls) -> "KVCacheBlocks":
        """Creates a new KVCacheBlocks instance with no blocks."""
        return cls([])

    def get_block_ids(self) -> list[int]:
        """Converts the KVCacheBlocks instance to a list of block IDs."""
        return [block.block_id for block in self.blocks]


class KVCacheManager:

    def __init__(
        self,
        kv_cache_config: KVCacheConfig,
        max_model_len: int,
        enable_caching: bool = True,
        caching_hash_algo: str = "builtin",
        use_eagle: bool = False,
        log_stats: bool = False,
        enable_kv_cache_events: bool = False,
    ) -> None:
        assert len(kv_cache_config.kv_cache_groups) == 1, (
            "KVCacheManager does not support hybrid models with more than 1 "
            "kv cache group")
        kv_cache_spec = kv_cache_config.kv_cache_groups[0].kv_cache_spec
        self.block_size = kv_cache_spec.block_size
        self.num_gpu_blocks = kv_cache_config.num_blocks
        self.max_model_len = max_model_len
        self.max_num_blocks_per_req = cdiv(max_model_len, self.block_size)

        self.enable_caching = enable_caching
        self.caching_hash_fn = sha256 if caching_hash_algo == "sha256" else hash
        self.use_eagle = use_eagle
        self.log_stats = log_stats
        # FIXME: make prefix cache stats conditional on log_stats
        self.prefix_cache_stats = PrefixCacheStats() if log_stats else None

        self.block_pool = BlockPool(self.num_gpu_blocks, enable_caching,
                                    enable_kv_cache_events)

        self.specialized_manager = get_specialized_manager(
            kv_cache_spec=kv_cache_spec,
            block_pool=self.block_pool,
            use_eagle=self.use_eagle,
        )

        # Mapping from request ID to blocks to track the blocks allocated
        # for each request, so that we can free the blocks when the request
        # is finished.
        self.req_to_blocks: defaultdict[str,
                                        list[KVCacheBlock]] = defaultdict(list)

        # Mapping from request ID to kv block hashes.
        # This is to avoid recomputing the block hashes for each call of
        # `get_computed_blocks` or `allocate_slots`.
        self.req_to_block_hashes: defaultdict[
            str, list[BlockHashType]] = defaultdict(list)

        # {req_id: The number of cached blocks for this given request}
        # This is used to track the number of cached blocks for each request.
        # This is only used to track the RUNNING requests, we do not track the
        # data for reempted ones.
        self.num_cached_block: dict[str, int] = {}

    @property
    def usage(self) -> float:
        """Get the KV cache usage.

        Returns:
            The KV cache usage (between 0.0 and 1.0).
        """
        return self.block_pool.get_usage()

    def make_prefix_cache_stats(self) -> Optional[PrefixCacheStats]:
        """Get (and reset) the prefix cache stats.

        Returns:
            The current prefix caching stats, or None if logging is disabled.
        """
        if not self.log_stats:
            return None
        stats = self.prefix_cache_stats
        self.prefix_cache_stats = PrefixCacheStats()
        return stats

    def get_computed_blocks(self,
                            request: Request) -> tuple[KVCacheBlocks, int]:
        """Get the computed (cached) blocks for the request.
        Note that the computed blocks must be full.

        Args:
            request: The request to get the computed blocks.

        Returns:
            A tuple containing:
                - A list of new blocks that are computed for the request.
                - The number of computed tokens.
        """
<<<<<<< HEAD
=======
        # Request has already has its blocks, do not look up in block table.
        # This can happen in P/D if blocks are injected by the scheduler.
        if self.req_to_blocks.get(request.request_id, None) is not None:
            return KVCacheBlocks.create_empty(), request.num_computed_tokens
>>>>>>> dd0c0ca5

        if not self.enable_caching:
            # Prefix caching is disabled.
            return KVCacheBlocks.create_empty(), 0

        # The block hashes for the request may already be computed
        # if the scheduler has tried to schedule the request before.
        block_hashes = self.req_to_block_hashes[request.request_id]
        if not block_hashes:
            block_hashes = hash_request_tokens(self.caching_hash_fn,
                                               self.block_size, request)
            self.req_to_block_hashes[request.request_id] = block_hashes

        if self.log_stats:
            assert self.prefix_cache_stats is not None
            self.prefix_cache_stats.requests += 1
        # When the request requires prompt logprobs, we skip prefix caching.
        if request.sampling_params.prompt_logprobs is not None:
            return KVCacheBlocks.create_empty(), 0

        if len(block_hashes) * self.block_size == request.num_tokens:
            # When prompt length is divisible by the block size and all
            # blocks are cached, we need to recompute the last token. This
            # have to be achieved by re-computing an entire block because
            # allocate_slots() assumes num_computed_tokens is always a
            # multiple of the block size. To achieve this, remove the last
            # block hash from the block_hashes for find_longest_cache_hit
            # This limitation can potentially be removed in the future to
            # slightly improve the performance.
            last_block_hash = block_hashes.pop()
        else:
            last_block_hash = None

        computed_blocks = (
            self.specialized_manager.find_longest_cache_hit(block_hashes))

        if self.log_stats:
            assert self.prefix_cache_stats is not None
            self.prefix_cache_stats.queries += len(block_hashes)
            self.prefix_cache_stats.hits += len(computed_blocks)

        if last_block_hash is not None:
            # Add back the last block hash if it was removed.
            # NOTE: Because block_hashes is cached in req_to_block_hashes,
            # we shouldn't modify it directly.
            block_hashes.append(last_block_hash)

        # NOTE(woosuk): Since incomplete blocks are not eligible for
        # sharing, `num_computed_tokens` is always a multiple of
        # `block_size`.
        num_computed_tokens = len(computed_blocks) * self.block_size
        return KVCacheBlocks(computed_blocks), num_computed_tokens

    def allocate_slots(
        self,
        request: Request,
        num_tokens: int,
        new_computed_blocks: Optional[KVCacheBlocks] = None,
        num_lookahead_tokens: int = 0,
        delay_cache_blocks: bool = False,
    ) -> Optional[KVCacheBlocks]:
        """Add slots for a request with new tokens to append.

        Args:
            request: The request to allocate slots.
            num_tokens: The number of tokens to allocate, including external
                tokens. Note that this does not include tokens that have
                already been computed locally (i.e. new_computed_blocks).
            new_computed_blocks: The new computed blocks just hitting the
                prefix caching.
            num_lookahead_tokens: The number of speculative tokens to allocate.
<<<<<<< HEAD
                This is used by spec decode proposers with kv-cache such
                as eagle. 
            skip_cache_blocks: Whether to skip caching the blocks. This is
=======
                This is used by spec decode proposers with kv-cache such 
                as eagle.
            delay_cache_blocks: Whether to skip caching the blocks. This is
>>>>>>> dd0c0ca5
                used by P/D when allocating blocks used in a KV transfer
                which will complete in a future step.

        Blocks layout:
        ```
        -----------------------------------------------------------------------
        | < computed > | < new computed > |    < new >    | < pre-allocated > |
        -----------------------------------------------------------------------
        |                  < required >                   |
        --------------------------------------------------
        |                    < full >                  |
        ------------------------------------------------
                                          | <new full> |
                                          --------------
        ```
        The following *_blocks are illustrated in this layout.

        Returns:
            A list of new allocated blocks.
        """
        if num_tokens == 0:
            raise ValueError("num_tokens must be greater than 0")

        if new_computed_blocks is not None:
            new_computed_block_list = new_computed_blocks.blocks
        else:
            new_computed_block_list = []

        req_blocks = self.req_to_blocks[request.request_id]

        # Free the blocks that are skipped during the attention computation
        # (e.g., tokens outside the sliding window).
        # We can do this even if we cannot schedule this request due to
        # insufficient free blocks.
        # Should call this function before allocating new blocks to reduce
        # the number of evicted blocks.
        removed_blocks = self.specialized_manager.remove_skipped_blocks(
            req_blocks, request.num_computed_tokens)
        self.block_pool.free_blocks(removed_blocks)

        # The number of computed tokens is the number of computed tokens plus
        # the new prefix caching hits
        num_computed_tokens = (request.num_computed_tokens +
                               len(new_computed_block_list) * self.block_size)
        num_required_blocks = cdiv(
            num_computed_tokens + num_tokens + num_lookahead_tokens,
            self.block_size)
        num_new_blocks = (num_required_blocks - len(req_blocks) -
                          len(new_computed_block_list))

        # If a computed block of a request is an eviction candidate (in the
        # free queue and ref_cnt == 0), it cannot be counted as a free block
        # when allocating this request.
        num_evictable_computed_blocks = sum(1
                                            for blk in new_computed_block_list
                                            if blk.ref_cnt == 0)
        if (num_new_blocks > self.block_pool.get_num_free_blocks() -
                num_evictable_computed_blocks):
            # Cannot allocate new blocks
            return None

        # Touch the computed blocks to make sure they won't be evicted.
        if self.enable_caching:
            self.block_pool.touch(new_computed_block_list)
        else:
            assert not new_computed_block_list, (
                "Computed blocks should be empty when "
                "prefix caching is disabled")

        # Append the new computed blocks to the request blocks until now to
        # avoid the case where the new blocks cannot be allocated.
        req_blocks.extend(new_computed_block_list)

        # Start to handle new blocks

        if num_new_blocks <= 0:
            # No new block is needed.
            new_blocks = []
        else:
            # Get new blocks from the free block pool.
            num_new_blocks = min(
                num_new_blocks,
                self.block_pool.get_num_free_blocks(),
                # Should not exceed the maximum number of blocks per request.
                # This is especially because the block table has the shape
                # [..., max_num_blocks_per_req].
                self.max_num_blocks_per_req - len(req_blocks),
            )
            assert num_new_blocks > 0

            # Concatenate the computed block IDs and the new block IDs.
            new_blocks = self.block_pool.get_new_blocks(num_new_blocks)
            req_blocks.extend(new_blocks)

        if not self.enable_caching:
            return KVCacheBlocks(new_blocks)

<<<<<<< HEAD
        # For disaggregated, avoid caching until KVs are recved.
        if skip_cache_blocks:
            assert request.request_id not in self.num_cached_block
            return new_blocks
=======
        if delay_cache_blocks:
            # P/D: delay caching blocks if we have to recv from
            # remote. Update state for locally cached blocks.
            assert request.request_id not in self.num_cached_block
            self.num_cached_block[request.request_id] = len(
                new_computed_block_list)
        else:
            self.cache_blocks(
                request=request,
                num_tokens=num_tokens,
                num_computed_tokens=num_computed_tokens,
                new_computed_block_list=new_computed_block_list,
            )
>>>>>>> dd0c0ca5

        return KVCacheBlocks(new_blocks)

    def cache_blocks(
        self,
        request: Request,
        num_tokens: int,
        num_computed_tokens: int,
        new_computed_block_list: list[KVCacheBlock],
    ):
        req_blocks = self.req_to_blocks[request.request_id]

<<<<<<< HEAD
        # Use `new_computed_blocks` for a new request, and `num_cached_block`
        # for a running request.
        num_cached_blocks = self.num_cached_block.get(request.request_id,
                                                      len(new_computed_blocks))
=======
        # Use `new_computed_block_list` for a new request, and
        # `num_cached_block` for a running request.
        num_cached_blocks = self.num_cached_block.get(
            request.request_id, len(new_computed_block_list))
>>>>>>> dd0c0ca5
        # Speculated tokens might be rejected in the future, so we does
        # not cache any speculated tokens. We only cache blocks with
        # generated (accepted) tokens.
        num_full_blocks_after_append = (num_computed_tokens + num_tokens - len(
            request.spec_token_ids)) // self.block_size

        self.block_pool.cache_full_blocks(
            request=request,
            blocks=req_blocks,
            block_hashes=self.req_to_block_hashes[request.request_id],
            num_cached_blocks=num_cached_blocks,
            num_full_blocks=num_full_blocks_after_append,
            block_size=self.block_size,
            hash_fn=self.caching_hash_fn,
        )

        self.num_cached_block[
            request.request_id] = num_full_blocks_after_append

    def free(self, request: Request) -> None:
        """Free the blocks allocated for the request.
        When caching is enabled, we free the blocks in reverse order so that
        the tail blocks are evicted first.

        Args:
            request: The request to free the blocks.
        """
        # Default to [] in case a request is freed (aborted) before alloc.
        blocks = self.req_to_blocks.pop(request.request_id, [])
        ordered_blocks: Iterable[KVCacheBlock] = blocks
        if self.enable_caching:
            # Free blocks in reverse order so that the tail blocks are
            # freed first.
            ordered_blocks = reversed(blocks)

        self.block_pool.free_blocks(ordered_blocks)
        self.num_cached_block.pop(request.request_id, None)

    def reset_prefix_cache(self) -> bool:
        """Reset prefix cache. This function may be used in RLHF
        flows to invalidate prefix caching after the weights are updated,
        or used for resetting prefix caching status for benchmarking.

        Returns:
            bool: True if the prefix cache is successfully reset,
            False otherwise.
        """
        if not self.block_pool.reset_prefix_cache():
            return False
        if self.log_stats:
            assert self.prefix_cache_stats is not None
            self.prefix_cache_stats.reset = True
        return True

    def get_num_common_prefix_blocks(
        self,
        request: Request,
        num_running_requests: int,
    ) -> int:
        """Calculate the number of common prefix blocks shared by all requests
        in the RUNNING state.

        The function determines this by selecting any request and iterating
        through its blocks.  A block is considered a common prefix block if its
        `ref_cnt` equals the total number of requests in the RUNNING state.

        NOTE(woosuk): The number of requests in the RUNNING state is **greater
        than or equal to** the number of requests scheduled in the current step.
        This is because the RUNNING state only indicates that:
        1. The request has not yet finished, and
        2. The request holds its blocks unfreed.

        While all scheduled requests must be in the RUNNING state, the inverse
        is not necessarily true. There may be RUNNING requests that are not
        scheduled in the current step.

        This can result in an edge case where the number of common prefix blocks
        is 0, even though all scheduled requests share a common prefix. This
        occurs because there may be unscheduled RUNNING requests that do not
        share the common prefix. Currently, this case cannot be easily detected,
        so the function returns 0 in such cases.

        Args:
            request: Any request in the RUNNING state, used to identify the
                common prefix blocks.
            num_running_requests: The total number of requests in the RUNNING
                state. This can be different from the number of scheduled
                requests in the current step.

        Returns:
            int: The number of common prefix blocks.
        """
        assert request.status in (RequestStatus.RUNNING,
                                  RequestStatus.FINISHED_REMOTE_DECODE)
        blocks = self.req_to_blocks[request.request_id]
        num_common_blocks = 0
        for block in blocks:
            if block.ref_cnt == num_running_requests:
                num_common_blocks += 1
            else:
                break
        return num_common_blocks

    def free_block_hashes(self, request: Request) -> None:
        """Discard the block hashes for the request.

        NOTE: Unlike `free`, this method should be called only when the request
        is finished, not when it is preempted.
        """
        self.req_to_block_hashes.pop(request.request_id, None)

    def take_events(self) -> list[KVCacheEvent]:
        """Take the KV cache events from the block pool.

        Returns:
            A list of KV cache events.
        """
        return self.block_pool.take_events()<|MERGE_RESOLUTION|>--- conflicted
+++ resolved
@@ -126,13 +126,10 @@
                 - A list of new blocks that are computed for the request.
                 - The number of computed tokens.
         """
-<<<<<<< HEAD
-=======
         # Request has already has its blocks, do not look up in block table.
         # This can happen in P/D if blocks are injected by the scheduler.
         if self.req_to_blocks.get(request.request_id, None) is not None:
             return KVCacheBlocks.create_empty(), request.num_computed_tokens
->>>>>>> dd0c0ca5
 
         if not self.enable_caching:
             # Prefix caching is disabled.
@@ -204,15 +201,9 @@
             new_computed_blocks: The new computed blocks just hitting the
                 prefix caching.
             num_lookahead_tokens: The number of speculative tokens to allocate.
-<<<<<<< HEAD
-                This is used by spec decode proposers with kv-cache such
-                as eagle. 
-            skip_cache_blocks: Whether to skip caching the blocks. This is
-=======
                 This is used by spec decode proposers with kv-cache such 
                 as eagle.
             delay_cache_blocks: Whether to skip caching the blocks. This is
->>>>>>> dd0c0ca5
                 used by P/D when allocating blocks used in a KV transfer
                 which will complete in a future step.
 
@@ -310,12 +301,6 @@
         if not self.enable_caching:
             return KVCacheBlocks(new_blocks)
 
-<<<<<<< HEAD
-        # For disaggregated, avoid caching until KVs are recved.
-        if skip_cache_blocks:
-            assert request.request_id not in self.num_cached_block
-            return new_blocks
-=======
         if delay_cache_blocks:
             # P/D: delay caching blocks if we have to recv from
             # remote. Update state for locally cached blocks.
@@ -329,7 +314,6 @@
                 num_computed_tokens=num_computed_tokens,
                 new_computed_block_list=new_computed_block_list,
             )
->>>>>>> dd0c0ca5
 
         return KVCacheBlocks(new_blocks)
 
@@ -342,17 +326,10 @@
     ):
         req_blocks = self.req_to_blocks[request.request_id]
 
-<<<<<<< HEAD
-        # Use `new_computed_blocks` for a new request, and `num_cached_block`
-        # for a running request.
-        num_cached_blocks = self.num_cached_block.get(request.request_id,
-                                                      len(new_computed_blocks))
-=======
         # Use `new_computed_block_list` for a new request, and
         # `num_cached_block` for a running request.
         num_cached_blocks = self.num_cached_block.get(
             request.request_id, len(new_computed_block_list))
->>>>>>> dd0c0ca5
         # Speculated tokens might be rejected in the future, so we does
         # not cache any speculated tokens. We only cache blocks with
         # generated (accepted) tokens.
