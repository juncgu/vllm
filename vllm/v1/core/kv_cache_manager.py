# SPDX-License-Identifier: Apache-2.0

from collections import defaultdict
from dataclasses import dataclass
from typing import Optional

from vllm.distributed.kv_events import KVCacheEvent
from vllm.logger import init_logger
from vllm.utils import sha256
from vllm.v1.core.block_pool import BlockPool
from vllm.v1.core.kv_cache_utils import (BlockHashType, KVCacheBlock,
                                         hash_request_tokens)
from vllm.v1.core.specialized_manager import get_manager_for_kv_cache_spec
from vllm.v1.kv_cache_interface import KVCacheConfig
from vllm.v1.metrics.stats import PrefixCacheStats
from vllm.v1.request import Request, RequestStatus

logger = init_logger(__name__)


@dataclass
class KVCacheBlocks:
    blocks: list[KVCacheBlock]

    def __add__(self, other: "KVCacheBlocks") -> "KVCacheBlocks":
        """Adds two KVCacheBlocks instances."""
        return KVCacheBlocks(self.blocks + other.blocks)

    @classmethod
    def create_empty(cls) -> "KVCacheBlocks":
        """Creates a new KVCacheBlocks instance with no blocks."""
        return cls([])

    def get_block_ids(self) -> list[int]:
        """Converts the KVCacheBlocks instance to a list of block IDs."""
        return [block.block_id for block in self.blocks]

    def get_unhashed_block_ids(self) -> list[int]:
        """Get block_ids of unhashed blocks from KVCacheBlocks instance."""
        return [
            block.block_id for block in self.blocks if block.block_hash is None
        ]


class KVCacheManager:

    def __init__(
        self,
        kv_cache_config: KVCacheConfig,
        max_model_len: int,
        enable_caching: bool = True,
        caching_hash_algo: str = "builtin",
        use_eagle: bool = False,
        log_stats: bool = False,
        enable_kv_cache_events: bool = False,
    ) -> None:
        assert len(kv_cache_config.kv_cache_groups) == 1, (
            "KVCacheManager does not support hybrid models with more than 1 "
            "kv cache group")
        kv_cache_spec = kv_cache_config.kv_cache_groups[0].kv_cache_spec
        self.block_size = kv_cache_spec.block_size
        self.num_gpu_blocks = kv_cache_config.num_blocks
        self.max_model_len = max_model_len

        self.enable_caching = enable_caching
        self.caching_hash_fn = sha256 if caching_hash_algo == "sha256" else hash
        self.use_eagle = use_eagle
        self.log_stats = log_stats
        # FIXME: make prefix cache stats conditional on log_stats
        self.prefix_cache_stats = PrefixCacheStats() if log_stats else None

        self.block_pool = BlockPool(self.num_gpu_blocks, enable_caching,
                                    enable_kv_cache_events)

        self.single_type_manager = get_manager_for_kv_cache_spec(
            kv_cache_spec=kv_cache_spec,
            block_pool=self.block_pool,
            use_eagle=self.use_eagle,
            num_kv_cache_groups=1,
            caching_hash_fn=self.caching_hash_fn,
        )

        # Mapping from request ID to kv block hashes.
        # This is to avoid recomputing the block hashes for each call of
        # `get_computed_blocks` or `allocate_slots`.
        self.req_to_block_hashes: defaultdict[
            str, list[BlockHashType]] = defaultdict(list)

    @property
    def usage(self) -> float:
        """Get the KV cache usage.

        Returns:
            The KV cache usage (between 0.0 and 1.0).
        """
        return self.block_pool.get_usage()

    def make_prefix_cache_stats(self) -> Optional[PrefixCacheStats]:
        """Get (and reset) the prefix cache stats.

        Returns:
            The current prefix caching stats, or None if logging is disabled.
        """
        if not self.log_stats:
            return None
        stats = self.prefix_cache_stats
        self.prefix_cache_stats = PrefixCacheStats()
        return stats

    def get_computed_blocks(self,
                            request: Request) -> tuple[KVCacheBlocks, int]:
        """Get the computed (cached) blocks for the request.
        Note that the computed blocks must be full.

        Args:
            request: The request to get the computed blocks.

        Returns:
            A tuple containing:
                - A list of new blocks that are computed for the request.
                - The number of computed tokens.
        """
<<<<<<< HEAD
        # Request has already has its blocks, do not look up in block table.
        # This can happen in P/D if blocks are injected by the scheduler.
        if self.req_to_blocks.get(request.request_id) is not None:
            return KVCacheBlocks.create_empty(), request.num_computed_tokens

        if not self.enable_caching:
            # Prefix caching is disabled.
=======

        # Prefix caching is disabled or
        # When the request requires prompt logprobs, we skip prefix caching.
        if (not self.enable_caching
                or request.sampling_params.prompt_logprobs is not None):
>>>>>>> 4c31218f
            return KVCacheBlocks.create_empty(), 0

        # The block hashes for the request may already be computed
        # if the scheduler has tried to schedule the request before.
        block_hashes = self.req_to_block_hashes[request.request_id]
        if not block_hashes:
            block_hashes = hash_request_tokens(self.caching_hash_fn,
                                               self.block_size, request)
            self.req_to_block_hashes[request.request_id] = block_hashes

        if self.log_stats:
            assert self.prefix_cache_stats is not None
            self.prefix_cache_stats.requests += 1

        if len(block_hashes) * self.block_size == request.num_tokens:
            # When prompt length is divisible by the block size and all
            # blocks are cached, we need to recompute the last token. This
            # have to be achieved by re-computing an entire block because
            # allocate_slots() assumes num_computed_tokens is always a
            # multiple of the block size. To achieve this, remove the last
            # block hash from the block_hashes for find_longest_cache_hit
            # This limitation can potentially be removed in the future to
            # slightly improve the performance.
            last_block_hash = block_hashes.pop()
        else:
            last_block_hash = None

        computed_blocks = (
            self.single_type_manager.find_longest_cache_hit(block_hashes))

        if self.log_stats:
            assert self.prefix_cache_stats is not None
            self.prefix_cache_stats.queries += len(block_hashes)
            self.prefix_cache_stats.hits += len(computed_blocks)

        if last_block_hash is not None:
            # Add back the last block hash if it was removed.
            # NOTE: Because block_hashes is cached in req_to_block_hashes,
            # we shouldn't modify it directly.
            block_hashes.append(last_block_hash)

        # NOTE(woosuk): Since incomplete blocks are not eligible for
        # sharing, `num_computed_tokens` is always a multiple of
        # `block_size`.
        num_computed_tokens = len(computed_blocks) * self.block_size
        return KVCacheBlocks(computed_blocks), num_computed_tokens

    def allocate_slots(
        self,
        request: Request,
        num_new_tokens: int,
        new_computed_blocks: Optional[KVCacheBlocks] = None,
        num_lookahead_tokens: int = 0,
        delay_cache_blocks: bool = False,
    ) -> Optional[KVCacheBlocks]:
        """Add slots for a request with new tokens to append.

        Args:
            request: The request to allocate slots.
            num_new_tokens: The number of tokens to allocate, including external
                tokens. Note that this does not include tokens that have
                already been computed locally (i.e. new_computed_blocks).
            new_computed_blocks: The new computed blocks just hitting the
                prefix caching.
            num_lookahead_tokens: The number of speculative tokens to allocate.
                This is used by spec decode proposers with kv-cache such 
                as eagle.
            delay_cache_blocks: Whether to skip caching the blocks. This is
                used by P/D when allocating blocks used in a KV transfer
                which will complete in a future step.

        Blocks layout:
        ```
        -----------------------------------------------------------------------
        | < computed > | < new computed > |    < new >    | < pre-allocated > |
        -----------------------------------------------------------------------
        |                  < required >                   |
        --------------------------------------------------
        |                    < full >                  |
        ------------------------------------------------
                                          | <new full> |
                                          --------------
        ```
        The following *_blocks are illustrated in this layout.

        Returns:
            A list of new allocated blocks.
        """
        if num_new_tokens == 0:
            raise ValueError("num_new_tokens must be greater than 0")

        if new_computed_blocks is not None:
            new_computed_block_list = new_computed_blocks.blocks
        else:
            new_computed_block_list = []

        # Free the blocks that are skipped during the attention computation
        # (e.g., tokens outside the sliding window).
        # We can do this even if we cannot schedule this request due to
        # insufficient free blocks.
        # Should call this function before allocating new blocks to reduce
        # the number of evicted blocks.
        self.single_type_manager.remove_skipped_blocks(
            request.request_id, request.num_computed_tokens)

        # The number of computed tokens is the number of computed tokens plus
        # the new prefix caching hits
        num_computed_tokens = (request.num_computed_tokens +
                               len(new_computed_block_list) * self.block_size)
        num_tokens_need_slot = min(
            num_computed_tokens + num_new_tokens + num_lookahead_tokens,
            self.max_model_len)
        num_blocks_to_allocate = (
            self.single_type_manager.get_num_blocks_to_allocate(
                request_id=request.request_id,
                num_tokens=num_tokens_need_slot,
                new_computed_blocks=new_computed_block_list,
            ))

        if num_blocks_to_allocate > self.block_pool.get_num_free_blocks():
            # Cannot allocate new blocks
            return None

        # Touch the computed blocks to make sure they won't be evicted.
        if self.enable_caching:
            self.block_pool.touch(new_computed_block_list)
        else:
            assert not new_computed_block_list, (
                "Computed blocks should be empty when "
                "prefix caching is disabled")

        # Append the new computed blocks to the request blocks until now to
        # avoid the case where the new blocks cannot be allocated.
        self.single_type_manager.save_new_computed_blocks(
            request.request_id, new_computed_block_list)

        new_blocks = self.single_type_manager.allocate_new_blocks(
            request.request_id, num_tokens_need_slot)

        if not self.enable_caching:
            return KVCacheBlocks(new_blocks)

<<<<<<< HEAD
        if delay_cache_blocks:
            # P/D: delay caching blocks if we have to recv from
            # remote. Update state for locally cached blocks.
            assert request.request_id not in self.num_cached_block
            self.num_cached_block[request.request_id] = len(
                new_computed_block_list)
        else:
            self.cache_blocks(
                request=request,
                num_tokens=num_tokens,
                num_computed_tokens=num_computed_tokens,
                new_computed_block_list=new_computed_block_list,
            )

        return KVCacheBlocks(new_blocks)

    def cache_blocks(
        self,
        request: Request,
        num_tokens: int,
        num_computed_tokens: int,
        new_computed_block_list: list[KVCacheBlock],
    ):
        req_blocks = self.req_to_blocks[request.request_id]

        # Use `new_computed_block_list` for a new request, and
        # `num_cached_block` for a running request.
        num_cached_blocks = self.num_cached_block.get(
            request.request_id, len(new_computed_block_list))
=======
>>>>>>> 4c31218f
        # Speculated tokens might be rejected in the future, so we does
        # not cache any speculated tokens. We only cache blocks with
        # generated (accepted) tokens.
        self.single_type_manager.cache_blocks(
            request, self.req_to_block_hashes[request.request_id],
            num_computed_tokens + num_new_tokens - len(request.spec_token_ids))

<<<<<<< HEAD
        self.num_cached_block[
            request.request_id] = num_full_blocks_after_append
=======
        return KVCacheBlocks(new_blocks)
>>>>>>> 4c31218f

    def free(self, request: Request) -> None:
        """Free the blocks allocated for the request.
        We free the blocks in reverse order so that he tail blocks are evicted 
        first when caching is enabled.

        Args:
            request: The request to free the blocks.
        """
        self.single_type_manager.free(request.request_id)

    def reset_prefix_cache(self) -> bool:
        """Reset prefix cache. This function may be used in RLHF
        flows to invalidate prefix caching after the weights are updated,
        or used for resetting prefix caching status for benchmarking.

        Returns:
            bool: True if the prefix cache is successfully reset,
            False otherwise.
        """
        if not self.block_pool.reset_prefix_cache():
            return False
        if self.log_stats:
            assert self.prefix_cache_stats is not None
            self.prefix_cache_stats.reset = True
        return True

    def get_num_common_prefix_blocks(
        self,
        request: Request,
        num_running_requests: int,
    ) -> int:
        """Calculate the number of common prefix blocks shared by all requests
        in the RUNNING state.

        The function determines this by selecting any request and iterating
        through its blocks.  A block is considered a common prefix block if its
        `ref_cnt` equals the total number of requests in the RUNNING state.

        NOTE(woosuk): The number of requests in the RUNNING state is **greater
        than or equal to** the number of requests scheduled in the current step.
        This is because the RUNNING state only indicates that:
        1. The request has not yet finished, and
        2. The request holds its blocks unfreed.

        While all scheduled requests must be in the RUNNING state, the inverse
        is not necessarily true. There may be RUNNING requests that are not
        scheduled in the current step.

        This can result in an edge case where the number of common prefix blocks
        is 0, even though all scheduled requests share a common prefix. This
        occurs because there may be unscheduled RUNNING requests that do not
        share the common prefix. Currently, this case cannot be easily detected,
        so the function returns 0 in such cases.

        Args:
            request: Any request in the RUNNING state, used to identify the
                common prefix blocks.
            num_running_requests: The total number of requests in the RUNNING
                state. This can be different from the number of scheduled
                requests in the current step.

        Returns:
            int: The number of common prefix blocks.
        """
        assert request.status == RequestStatus.RUNNING
        return self.single_type_manager.get_num_common_prefix_blocks(
            request.request_id, num_running_requests)

    def free_block_hashes(self, request: Request) -> None:
        """Discard the block hashes for the request.

        NOTE: Unlike `free`, this method should be called only when the request
        is finished, not when it is preempted.
        """
        self.req_to_block_hashes.pop(request.request_id, None)

    def take_events(self) -> list[KVCacheEvent]:
        """Take the KV cache events from the block pool.

        Returns:
            A list of KV cache events.
        """
        return self.block_pool.take_events()<|MERGE_RESOLUTION|>--- conflicted
+++ resolved
@@ -120,21 +120,16 @@
                 - A list of new blocks that are computed for the request.
                 - The number of computed tokens.
         """
-<<<<<<< HEAD
+
         # Request has already has its blocks, do not look up in block table.
         # This can happen in P/D if blocks are injected by the scheduler.
         if self.req_to_blocks.get(request.request_id) is not None:
             return KVCacheBlocks.create_empty(), request.num_computed_tokens
 
-        if not self.enable_caching:
-            # Prefix caching is disabled.
-=======
-
         # Prefix caching is disabled or
         # When the request requires prompt logprobs, we skip prefix caching.
         if (not self.enable_caching
                 or request.sampling_params.prompt_logprobs is not None):
->>>>>>> 4c31218f
             return KVCacheBlocks.create_empty(), 0
 
         # The block hashes for the request may already be computed
@@ -277,7 +272,6 @@
         if not self.enable_caching:
             return KVCacheBlocks(new_blocks)
 
-<<<<<<< HEAD
         if delay_cache_blocks:
             # P/D: delay caching blocks if we have to recv from
             # remote. Update state for locally cached blocks.
@@ -285,43 +279,14 @@
             self.num_cached_block[request.request_id] = len(
                 new_computed_block_list)
         else:
-            self.cache_blocks(
-                request=request,
-                num_tokens=num_tokens,
-                num_computed_tokens=num_computed_tokens,
-                new_computed_block_list=new_computed_block_list,
-            )
+            # Speculated tokens might be rejected in the future, so we does
+            # not cache any speculated tokens. We only cache blocks with
+            # generated (accepted) tokens.
+            self.single_type_manager.cache_blocks(
+              request, self.req_to_block_hashes[request.request_id],
+              num_computed_tokens + num_new_tokens - len(request.spec_token_ids))
 
         return KVCacheBlocks(new_blocks)
-
-    def cache_blocks(
-        self,
-        request: Request,
-        num_tokens: int,
-        num_computed_tokens: int,
-        new_computed_block_list: list[KVCacheBlock],
-    ):
-        req_blocks = self.req_to_blocks[request.request_id]
-
-        # Use `new_computed_block_list` for a new request, and
-        # `num_cached_block` for a running request.
-        num_cached_blocks = self.num_cached_block.get(
-            request.request_id, len(new_computed_block_list))
-=======
->>>>>>> 4c31218f
-        # Speculated tokens might be rejected in the future, so we does
-        # not cache any speculated tokens. We only cache blocks with
-        # generated (accepted) tokens.
-        self.single_type_manager.cache_blocks(
-            request, self.req_to_block_hashes[request.request_id],
-            num_computed_tokens + num_new_tokens - len(request.spec_token_ids))
-
-<<<<<<< HEAD
-        self.num_cached_block[
-            request.request_id] = num_full_blocks_after_append
-=======
-        return KVCacheBlocks(new_blocks)
->>>>>>> 4c31218f
 
     def free(self, request: Request) -> None:
         """Free the blocks allocated for the request.
