# SPDX-License-Identifier: Apache-2.0

import asyncio
from collections.abc import Iterable
from dataclasses import dataclass
from typing import Optional, Union

from vllm.outputs import CompletionOutput, RequestOutput
from vllm.sampling_params import KVTransferParams, RequestOutputKind
from vllm.transformers_utils.tokenizer import AnyTokenizer
from vllm.transformers_utils.tokenizer_group import TokenizerGroup
from vllm.v1.engine import EngineCoreOutput, EngineCoreRequest, FinishReason
from vllm.v1.engine.detokenizer import IncrementalDetokenizer
from vllm.v1.engine.logprobs import LogprobsProcessor
from vllm.v1.engine.parallel_sampling import ParentRequest
from vllm.v1.metrics.stats import (IterationStats, LoRARequestStates,
                                   RequestStateStats)


class RequestOutputCollector:
    """
    Collects streamed RequestOutputs per individual request,
    for hand-off to the consuming asyncio generate task.

    When streaming deltas, RequestOutputs are merged if the
    producer gets ahead of the consumer.
    """

    def __init__(self, output_kind: RequestOutputKind):
        self.aggregate = output_kind == RequestOutputKind.DELTA
        self.output: Optional[Union[RequestOutput, Exception]] = None
        self.ready = asyncio.Event()

    def put(self, output: Union[RequestOutput, Exception]) -> None:
        """Non-blocking put operation."""
        if self.output is None or isinstance(output, Exception):
            self.output = output
            self.ready.set()
        elif isinstance(self.output, RequestOutput):
            # This ensures that request outputs with different request indexes
            # (if n > 1) do not override each other.
            self.output.add(output, aggregate=self.aggregate)

    async def get(self) -> RequestOutput:
        """Get operation blocks on put event."""
        while (output := self.output) is None:
            await self.ready.wait()
        self.output = None
        self.ready.clear()
        if isinstance(output, Exception):
            raise output
        return output

    def get_nowait(self) -> Optional[RequestOutput]:
        """Non-blocking get operation."""
        output = self.output
        if output is not None:
            self.output = None
            self.ready.clear()
        if isinstance(output, Exception):
            raise output
        return output


@dataclass
class OutputProcessorOutput:

    request_outputs: list[RequestOutput]
    reqs_to_abort: list[str]


class RequestState:

    def __init__(
        self,
        request_id: str,
        parent_req: Optional[ParentRequest],
        request_index: int,
        lora_name: Optional[str],
        output_kind: RequestOutputKind,
        prompt: Optional[str],
        prompt_token_ids: list[int],
        logprobs_processor: LogprobsProcessor,
        detokenizer: IncrementalDetokenizer,
        max_tokens_param: Optional[int],
        arrival_time: float,
        queue: Optional[RequestOutputCollector],
        log_stats: bool,
    ):
        self.request_id = request_id
        self.parent_req = parent_req
        self.request_index = request_index
        self.lora_name = lora_name
        self.output_kind = output_kind
        self.prompt = prompt
        self.prompt_token_ids = prompt_token_ids
        self.prompt_len = len(prompt_token_ids)
        self.logprobs_processor = logprobs_processor
        self.detokenizer = detokenizer
        self.max_tokens_param = max_tokens_param
        self.is_prefilling = True
        self.queue = queue

        self.stats = RequestStateStats(
            arrival_time=arrival_time) if log_stats else None

    @classmethod
    def from_new_request(
        cls,
        tokenizer: AnyTokenizer,
        request: EngineCoreRequest,
        prompt: Optional[str],
        parent_req: Optional[ParentRequest],
        request_index: int,
        queue: Optional[RequestOutputCollector],
        log_stats: bool,
    ) -> "RequestState":
        if not request.sampling_params.detokenize:
            tokenizer = None
        return cls(
            request_id=request.request_id,
            parent_req=parent_req,
            request_index=request_index,
            lora_name=(request.lora_request.name
                       if request.lora_request is not None else None),
            output_kind=request.sampling_params.output_kind,
            prompt=prompt,
            prompt_token_ids=request.prompt_token_ids,
            logprobs_processor=LogprobsProcessor.from_new_request(
                tokenizer=tokenizer,
                request=request,
            ),
            detokenizer=IncrementalDetokenizer.from_new_request(
                tokenizer=tokenizer,
                request=request,
            ),
            max_tokens_param=(request.sampling_params.max_tokens if
                              request.sampling_params is not None else None),
            arrival_time=request.arrival_time,
            queue=queue,
            log_stats=log_stats,
        )

    def make_request_output(
        self,
        new_token_ids: list[int],
        finish_reason: Optional[FinishReason],
        stop_reason: Union[int, str, None],
        kv_transfer_params: Optional[KVTransferParams] = None,
    ) -> Optional[RequestOutput]:

        finished = finish_reason is not None
        final_only = self.output_kind == RequestOutputKind.FINAL_ONLY

        if not finished and final_only:
            # Only the final output is required in FINAL_ONLY mode.
            return None

        completion_output = self._new_completion_output(
            new_token_ids, finish_reason, stop_reason)

        request_id = self.request_id
        if self.parent_req is None:
            outputs = [completion_output]
        else:
            request_id, outputs, finished = self.parent_req.get_outputs(
                request_id, completion_output)
            if not outputs:
                return None

        return self._new_request_output(request_id, outputs, finished,
                                        kv_transfer_params)

    def _new_request_output(
        self,
        request_id: str,
        outputs: list[CompletionOutput],
        finished: bool,
        kv_transfer_params: Optional[KVTransferParams] = None,
    ) -> RequestOutput:

        if self.output_kind == RequestOutputKind.DELTA:
            # Side effect: logprobs processor forgets prompt logprobs
            prompt_logprobs = self.logprobs_processor.pop_prompt_logprobs()
        else:
            prompt_logprobs = self.logprobs_processor.prompt_logprobs

        return RequestOutput(
            request_id=request_id,
            prompt=self.prompt,
            prompt_token_ids=self.prompt_token_ids,
            prompt_logprobs=prompt_logprobs,
            outputs=outputs,
            finished=finished,
            kv_transfer_params=kv_transfer_params,
        )

    def _new_completion_output(
        self,
        token_ids: list[int],
        finish_reason: Optional[FinishReason],
        stop_reason: Union[int, str, None],
    ) -> CompletionOutput:

        finished = finish_reason is not None
        delta = self.output_kind == RequestOutputKind.DELTA

        # Prepare text and token_ids, based on delta mode
        text = self.detokenizer.get_next_output_text(finished, delta)
        if not delta:
            token_ids = self.detokenizer.output_token_ids

        # Prepare logprobs, based on delta mode
        logprobs = self.logprobs_processor.logprobs
        if delta and logprobs:
            logprobs = logprobs[-len(token_ids):]

        return CompletionOutput(
            index=self.request_index,
            text=text,
            token_ids=token_ids,
            logprobs=logprobs,
            cumulative_logprob=self.logprobs_processor.cumulative_logprob,
            finish_reason=str(finish_reason) if finished else None,
            stop_reason=stop_reason if finished else None)


class OutputProcessor:
    """Process EngineCoreOutputs into RequestOutputs."""

    def __init__(
        self,
        tokenizer: TokenizerGroup,
        log_stats: bool,
    ):
        self.log_stats = log_stats
        self.tokenizer = tokenizer
        self.request_states: dict[str, RequestState] = {}
        self.parent_requests: dict[str, ParentRequest] = {}
        self.lora_states = LoRARequestStates()

    def get_num_unfinished_requests(self):
        return len(self.request_states)

    def has_unfinished_requests(self) -> bool:
        return len(self.request_states) > 0

    def propagate_error(self, e: Exception):
        """Propagate error to all generate() tasks."""

        for _, state in self.request_states.items():
            assert state.queue is not None
            state.queue.put(e)

    def abort_requests(
        self,
        request_ids: Iterable[str],
    ) -> list[str]:
        request_ids_to_abort = []
        for request_id in request_ids:
            req_state = self.request_states.pop(request_id, None)
            if req_state is not None:
                self.lora_states.abort_request(req_state)
                request_ids_to_abort.append(request_id)
            else:
                parent = self.parent_requests.pop(request_id, None)
                if parent and parent.child_requests:
                    self.abort_requests(parent.child_requests)
                    request_ids_to_abort.extend(parent.child_requests)
        return request_ids_to_abort

    def add_request(
        self,
        request: EngineCoreRequest,
        prompt: Optional[str],
        parent_req: Optional[ParentRequest] = None,
        request_index: int = 0,
        queue: Optional[RequestOutputCollector] = None,
    ) -> None:
        request_id = request.request_id
        if request_id in self.request_states:
            raise ValueError(f"Request id {request_id} already running.")

        req_state = RequestState.from_new_request(
            tokenizer=self.tokenizer.get_lora_tokenizer(request.lora_request),
            request=request,
            prompt=prompt,
            parent_req=parent_req,
            request_index=request_index,
            queue=queue,
            log_stats=self.log_stats)
        self.request_states[request_id] = req_state
        self.lora_states.add_request(req_state)
        if parent_req:
            self.parent_requests[parent_req.request_id] = parent_req

    def process_outputs(
        self,
        engine_core_outputs: list[EngineCoreOutput],
        engine_core_timestamp: Optional[float] = None,
        iteration_stats: Optional[IterationStats] = None,
    ) -> OutputProcessorOutput:
        """
        Process the EngineCoreOutputs:
        1) Compute stats for logging
        2) Detokenize
        3) Create and handle RequestOutput objects:
            * If there is a queue (for usage with AsyncLLM), 
              put the RequestOutput objects into the queue for
              handling by the per-request generate() tasks.

            * If there is no queue (for usage with LLMEngine), 
              return a list of RequestOutput objects.

        NOTE FOR DEVELOPERS

        vLLM V1 minimizes the number of python loops over the full
        batch to ensure system overheads are minimized. This is the 
        only function that should loop over EngineCoreOutputs.

        If you need to touch every element of the batch, do it from
        within the loop below.
<<<<<<< HEAD
        
        **********************************************************
=======
>>>>>>> dd0c0ca5
        """

        request_outputs: list[RequestOutput] = []
        reqs_to_abort: list[str] = []
        for engine_core_output in engine_core_outputs:
            req_id = engine_core_output.request_id
            req_state = self.request_states.get(req_id)
            if req_state is None:
                # Ignore output for already-aborted request.
                continue

            # 1) Compute stats for this iteration.
            self._update_stats_from_output(req_state, engine_core_output,
                                           engine_core_timestamp,
                                           iteration_stats)

            new_token_ids = engine_core_output.new_token_ids
            finish_reason = engine_core_output.finish_reason
            stop_reason = engine_core_output.stop_reason
            kv_transfer_params = engine_core_output.kv_transfer_params

            req_state.is_prefilling = False

            # 2) Detokenize the token ids into text and perform stop checks.
            stop_string = req_state.detokenizer.update(
                new_token_ids, finish_reason == FinishReason.STOP)
            if stop_string:
                finish_reason = FinishReason.STOP
                stop_reason = stop_string

            # 3) Compute sample and prompt logprobs for request, if required.
            req_state.logprobs_processor.update_from_output(engine_core_output)

            # 4) Create and handle RequestOutput objects.
            if request_output := req_state.make_request_output(
                    new_token_ids, finish_reason, stop_reason,
                    kv_transfer_params):
                if req_state.queue is not None:
                    # AsyncLLM: put into queue for handling by generate().
                    req_state.queue.put(request_output)
                else:
                    # LLMEngine: return list of RequestOutputs.
                    request_outputs.append(request_output)

            # Free completed requests.
            if finish_reason is not None:
                self.request_states.pop(req_id)
                # Remove parent request if applicable.
                parent_req = req_state.parent_req
                if parent_req and not parent_req.child_requests:
                    self.parent_requests.pop(parent_req.request_id, None)
                if not engine_core_output.finished:
                    # If req not finished in EngineCore, but Detokenizer
                    # detected stop string, abort needed in EngineCore.
                    reqs_to_abort.append(req_id)

                # Track per-request stats
                self._update_stats_from_finished(req_state, finish_reason,
                                                 iteration_stats)

        self.lora_states.update_iteration_stats(iteration_stats)

        return OutputProcessorOutput(
            request_outputs=request_outputs,
            reqs_to_abort=reqs_to_abort,
        )

    def _update_stats_from_output(self, req_state: RequestState,
                                  engine_core_output: EngineCoreOutput,
                                  engine_core_timestamp: Optional[float],
                                  iteration_stats: Optional[IterationStats]):
        if iteration_stats is None:
            return

        lora_stats = self.lora_states.get_stats(req_state)

        assert engine_core_timestamp is not None
        assert req_state.stats is not None
        iteration_stats.update_from_output(engine_core_output,
                                           engine_core_timestamp,
                                           req_state.is_prefilling,
                                           req_state.prompt_len,
                                           req_state.stats, lora_stats)

    def _update_stats_from_finished(self, req_state: RequestState,
                                    finish_reason: Optional[FinishReason],
                                    iteration_stats: Optional[IterationStats]):
        if iteration_stats is None:
            return

        assert finish_reason is not None
        assert req_state.stats is not None
        iteration_stats.update_from_finished_request(
            finish_reason=finish_reason,
            num_prompt_tokens=len(req_state.prompt_token_ids),
            max_tokens_param=req_state.max_tokens_param,
            req_stats=req_state.stats)
        self.lora_states.finish_request(req_state)

        ParentRequest.observe_finished_request(
            req_state.parent_req, iteration_stats,
            req_state.stats.num_generation_tokens)<|MERGE_RESOLUTION|>--- conflicted
+++ resolved
@@ -320,11 +320,6 @@
 
         If you need to touch every element of the batch, do it from
         within the loop below.
-<<<<<<< HEAD
-        
-        **********************************************************
-=======
->>>>>>> dd0c0ca5
         """
 
         request_outputs: list[RequestOutput] = []
