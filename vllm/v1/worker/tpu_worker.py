# SPDX-License-Identifier: Apache-2.0
"""A TPU worker class."""
import os
from typing import Optional

import torch
import torch.distributed
import torch.nn as nn
import torch_xla.core.xla_model as xm
import torch_xla.debug.profiler as xp
import torch_xla.runtime as xr

import vllm.envs as envs
from vllm.config import ParallelConfig, VllmConfig
from vllm.distributed import (ensure_model_parallel_initialized,
                              init_distributed_environment)
from vllm.logger import init_logger
from vllm.lora.request import LoRARequest
from vllm.model_executor import set_random_seed
from vllm.utils import STR_DTYPE_TO_TORCH_DTYPE
from vllm.v1.core.sched.output import SchedulerOutput
from vllm.v1.kv_cache_interface import (AttentionSpec, KVCacheConfig,
                                        KVCacheSpec)
from vllm.v1.outputs import ModelRunnerOutput
from vllm.v1.utils import bind_kv_cache, report_usage_stats
from vllm.v1.worker.tpu_model_runner import TPUModelRunner
from vllm.distributed.kv_transfer import ensure_kv_transfer_initialized

logger = init_logger(__name__)


class TPUWorker:

    def __init__(
        self,
        vllm_config: VllmConfig,
        local_rank: int,
        rank: int,
        distributed_init_method: str,
        is_driver_worker: bool = False,
    ):
        self.is_driver_worker = is_driver_worker
        self.vllm_config = vllm_config
        self.model_config = vllm_config.model_config
        self.cache_config = vllm_config.cache_config
        self.lora_config = vllm_config.lora_config
        self.load_config = vllm_config.load_config
        self.parallel_config = vllm_config.parallel_config
        self.scheduler_config = vllm_config.scheduler_config
        self.device_config = vllm_config.device_config
        self.speculative_config = vllm_config.speculative_config
        self.prompt_adapter_config = vllm_config.prompt_adapter_config
        self.observability_config = vllm_config.observability_config

        self.parallel_config.rank = rank
        self.local_rank = local_rank
        self.rank = rank
        self.distributed_init_method = distributed_init_method

        if self.cache_config.cache_dtype == "auto":
            self.cache_dtype = self.model_config.dtype
        else:
            self.cache_dtype = STR_DTYPE_TO_TORCH_DTYPE[
                self.cache_config.cache_dtype]

        if self.model_config.trust_remote_code:
            # note: lazy import to avoid importing torch before initializing
            from vllm.utils import init_cached_hf_modules
            init_cached_hf_modules()

        # Delay profiler initialization to the start of the profiling.
        # This is because in vLLM V1, MP runtime is initialized before the
        # TPU Worker is initialized. The profiler server needs to start after
        # MP runtime is initialized.
        self.profiler = None
        self.profile_dir = None
        if envs.VLLM_TORCH_PROFILER_DIR and self.rank < 1:
            # For TPU, we can only have 1 active profiler session for 1 profiler
            # server. So we only profile on rank0.
            self.profile_dir = envs.VLLM_TORCH_PROFILER_DIR
            logger.info("Profiling enabled. Traces will be saved to: %s",
                        self.profile_dir)

        if self.model_config.seed is None:
            self.model_config.seed = 0

        if vllm_config.lora_config is not None:
            raise NotImplementedError(
                "The V1 TPU backend doesn't support LoRA serving")

    def init_device(self):
        os.environ["PJRT_DEVICE"] = "TPU"
        # Note: Currently the XLA compiler wrongly uses 2D ring strategy on 1D
        # ring, the xla tpu compiler flag
        # `xla_tpu_force_1d_allreduce_at_chunk_count` is a temporary solution to
        # fix this. It will be removed after the bug in XLA compiler is fixed.
        os.environ["LIBTPU_INIT_ARGS"] = (
            "--xla_tpu_force_1d_allreduce_at_chunk_count=1")
        torch.set_grad_enabled(False)
        torch.set_default_dtype(self.model_config.dtype)

        # Initialize the distributed environment.
        init_tpu_worker_distributed_environment(self.vllm_config,
                                                self.rank,
                                                self.distributed_init_method,
                                                self.local_rank)

        # Device initialization should happen after initializing
        # the distributed runtime.
        self.device = xm.xla_device()
        self.device_config.device = self.device

        # Set random seed.
        set_random_seed(self.model_config.seed)
        if self.model_config.seed is not None:
            xm.set_rng_state(self.model_config.seed, self.device)

        # Increase the cache size limit, which is the maximum number of
        # dynamo graphs that can be compiled.
        # TODO (NickLucche) On gsm we compile 80+ graphs.
        # Re-evaluate limit, with MM we may get close to this limit.
        torch._dynamo.config.cache_size_limit = 128
        # Use persistent cache to avoid XLA recompilation.
        # NOTE(woosuk): Set per-rank cache path since different ranks
        # can have slightly different XLA graphs.
        world_size = self.parallel_config.world_size
        rank = xr.global_ordinal()
        # The PyTorch/XLA compilation cache uses the Torch IR to generate keys.
        # Consequently, changes in optimization flags, which affect compilation
        # results, don't change the cache key. This can result in the wrong
        # compilation being used. To prevent this, disabling the XLA compilation
        # cache during development is recommended.We can disable it by
        # `export VLLM_XLA_CACHE_PATH=`
        if envs.VLLM_XLA_CACHE_PATH:
            per_rank_path = os.path.join(envs.VLLM_XLA_CACHE_PATH,
                                         f"tp{world_size}_rank{rank}")
            xr.initialize_cache(per_rank_path, readonly=False)

        # Init ModelRunner here, so that we have access to self.device.
        self.model_runner = TPUModelRunner(self.vllm_config, self.device)

        if rank == 0:
            # If usage stat is enabled, collect relevant info.
            report_usage_stats(self.vllm_config)

    def determine_available_memory(self) -> int:
        kv_caches: dict[str, torch.Tensor] = {}
        kv_cache_spec = self.model_runner.get_kv_cache_spec()
        for layer_name, layer_spec in kv_cache_spec.items():
            if isinstance(layer_spec, AttentionSpec):
                dtype = layer_spec.dtype

                # Use an empty tensor instead of `None`` to force Dynamo to pass
                # it by reference, rather by specializing on the value ``None``.
                tpu_kv_cache = torch.tensor([],
                                            dtype=dtype,
                                            device=self.device)
                kv_caches[layer_name] = tpu_kv_cache
            else:
                raise NotImplementedError(
                    f"Unsupported KV cache spec '{type(layer_spec)}'")

        runner_kv_caches: list[torch.Tensor] = []
        bind_kv_cache(
            kv_caches,
            self.vllm_config.compilation_config.static_forward_context,
            runner_kv_caches)

        # `max_num_tokens >= max_num_batched_tokens` due to padding.
        self.model_runner.profile_run(self.model_runner.max_num_tokens)

        # Synchronize before measuring the memory usage.
        xm.wait_device_ops()

        # During the profiling run, the model runs without KV cache. After
        # the profiling run, the model always runs with KV cache. Here we clear
        # the dynamo cache and cached bytecode to ensure the model always has
        # one compiled bytecode. Having one FX graph/cached bytecode per
        # compiled model is required for `support_torch_compile` decorator to
        # skip dynamo guard.
        self.model_runner.reset_dynamo_cache()

        # Get the maximum amount of memory used by the model weights and
        # intermediate activations.
        m = xm.get_memory_info(self.device)
        total_memory_size = m["bytes_limit"]
        current_mem = m["bytes_used"]
        # Ideally we would use profiled = m["peak_bytes_used"] to
        # get weights + activations. But there is memory used during
        # compilation / weight loading that impacts the peak and
        # there is no way to reset peak memory in XLA, So we
        # use the heuristic of 2% of weights.
        profiled = current_mem * 1.02

        # Calculate the TPU KV cache size based on profiling.
        usable_memory_size = int(total_memory_size *
                                 self.cache_config.gpu_memory_utilization)
        tpu_kv_cache_bytes = max(usable_memory_size - profiled, 0)

        return int(tpu_kv_cache_bytes)

    def execute_model(
        self,
        scheduler_output: "SchedulerOutput",
    ) -> Optional[ModelRunnerOutput]:
        output = self.model_runner.execute_model(scheduler_output)
        return output if self.is_driver_worker else None

    def profile(self, is_start: bool = True):
        if self.rank < 1:
            if self.profile_dir is None:
                raise RuntimeError("Profiler is not enabled.")
            if is_start:
                if self.profiler is None:
                    self.profiler = xp.start_server(9012)
                xp.start_trace(self.profile_dir)
            else:
                xp.stop_trace()

    def add_lora(self, lora_request: LoRARequest) -> bool:
        return self.model_runner.add_lora(lora_request)

    def load_model(self) -> None:
        self.model_runner.load_model()

    def compile_or_warm_up_model(self) -> None:
        if not self.model_config.enforce_eager:
            self.model_runner.capture_model()

        # Reset the seed to ensure that the random state is not affected by
        # the model initialization and profiling.
        set_random_seed(self.model_config.seed)

    def get_model(self) -> nn.Module:
        return self.model_runner.get_model()

    def get_kv_cache_spec(self) -> dict[str, KVCacheSpec]:
        return self.model_runner.get_kv_cache_spec()

    def initialize_from_config(self, kv_cache_config: KVCacheConfig) -> None:
        """Allocate GPU KV cache with the specified kv_cache_config."""
        self.model_runner.initialize_kv_cache(kv_cache_config)

    def check_health(self) -> None:
        # worker will always be healthy as long as it's running.
        return


def init_tpu_worker_distributed_environment(
    vllm_config: VllmConfig,
    rank: int,
    distributed_init_method: Optional[str] = None,
    local_rank: int = -1,
) -> None:
    """Initialize the distributed environment."""

    # NOTE(woosuk): This is just to initialize the TP group and broadcast
    # the input objects on CPU. The all-reduce and all-gather ops on TPU
    # are invoked by `xm.all_reduce` and `xm.all_gather` which use their
    # own context.
    parallel_config = vllm_config.parallel_config
    init_distributed_environment(
        world_size=parallel_config.world_size,
        rank=rank,
        local_rank=local_rank,
        distributed_init_method=distributed_init_method,
        backend="gloo",
    )
    ensure_model_parallel_initialized(parallel_config.tensor_parallel_size,
<<<<<<< HEAD
                                      parallel_config.pipeline_parallel_size)
    ensure_kv_transfer_initialized(vllm_config)
=======
                                      parallel_config.pipeline_parallel_size,
                                      parallel_config.enable_expert_parallel)
>>>>>>> 7fdfa015
<|MERGE_RESOLUTION|>--- conflicted
+++ resolved
@@ -267,10 +267,7 @@
         backend="gloo",
     )
     ensure_model_parallel_initialized(parallel_config.tensor_parallel_size,
-<<<<<<< HEAD
-                                      parallel_config.pipeline_parallel_size)
-    ensure_kv_transfer_initialized(vllm_config)
-=======
                                       parallel_config.pipeline_parallel_size,
                                       parallel_config.enable_expert_parallel)
->>>>>>> 7fdfa015
+
+    ensure_kv_transfer_initialized(vllm_config)