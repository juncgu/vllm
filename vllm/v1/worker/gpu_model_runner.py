# SPDX-License-Identifier: Apache-2.0

import copy
import gc
import time
import weakref
from typing import TYPE_CHECKING, Optional, Union

import numpy as np
import torch
import torch.distributed
import torch.nn as nn

from vllm.attention import AttentionType, get_attn_backend
from vllm.attention.layer import Attention
from vllm.config import (CompilationLevel, VllmConfig,
                         get_layers_from_vllm_config)
from vllm.distributed.kv_transfer import (get_kv_transfer_group,
                                          has_kv_transfer_group)
from vllm.distributed.kv_transfer.kv_connector.v1 import KVConnectorBase_V1
from vllm.distributed.parallel_state import get_pp_group, graph_capture
from vllm.forward_context import get_forward_context, set_forward_context
from vllm.logger import init_logger
from vllm.model_executor.layers.rotary_embedding import MRotaryEmbedding
from vllm.model_executor.model_loader import get_model
from vllm.multimodal import MULTIMODAL_REGISTRY
from vllm.multimodal.inputs import MultiModalKwargs, PlaceholderRange
from vllm.multimodal.utils import group_mm_inputs_by_modality
from vllm.sampling_params import SamplingType
from vllm.sequence import IntermediateTensors
from vllm.utils import (STR_DTYPE_TO_TORCH_DTYPE, DeviceMemoryProfiler,
                        GiB_bytes, LayerBlockType, LazyLoader, cdiv,
                        check_use_alibi, is_pin_memory_available)
from vllm.v1.attention.backends.flash_attn import FlashAttentionMetadata
from vllm.v1.core.encoder_cache_manager import compute_encoder_budget
from vllm.v1.kv_cache_interface import (AttentionSpec, FullAttentionSpec,
                                        KVCacheConfig, KVCacheSpec,
                                        SlidingWindowSpec)
from vllm.v1.outputs import (EMPTY_MODEL_RUNNER_OUTPUT, LogprobsTensors,
                             ModelRunnerOutput)
from vllm.v1.sample.metadata import SamplingMetadata
from vllm.v1.sample.rejection_sampler import RejectionSampler
from vllm.v1.sample.sampler import Sampler
from vllm.v1.spec_decode.eagle import EagleProposer
from vllm.v1.spec_decode.metadata import SpecDecodeMetadata
from vllm.v1.spec_decode.ngram_proposer import NgramProposer
from vllm.v1.spec_decode.utils import is_spec_decode_supported
from vllm.v1.utils import bind_kv_cache
from vllm.v1.worker.gpu_input_batch import CachedRequestState, InputBatch
from vllm.v1.worker.lora_model_runner_mixin import LoRAModelRunnerMixin

from .utils import (gather_mm_placeholders, sanity_check_mm_encoder_outputs,
                    scatter_mm_placeholders)

if TYPE_CHECKING:
    import xgrammar as xgr

    from vllm.v1.core.sched.output import SchedulerOutput
else:
    xgr = LazyLoader("xgr", globals(), "xgrammar")

logger = init_logger(__name__)


class GPUModelRunner(LoRAModelRunnerMixin):

    def __init__(
        self,
        vllm_config: VllmConfig,
        device: torch.device,
    ):
        self.vllm_config = vllm_config
        self.model_config = vllm_config.model_config
        self.cache_config = vllm_config.cache_config
        self.lora_config = vllm_config.lora_config
        self.load_config = vllm_config.load_config
        self.parallel_config = vllm_config.parallel_config
        self.scheduler_config = vllm_config.scheduler_config
        self.speculative_config = vllm_config.speculative_config
        self.prompt_adapter_config = vllm_config.prompt_adapter_config
        self.observability_config = vllm_config.observability_config

        from vllm.model_executor.models.utils import set_cpu_offload_max_bytes
        set_cpu_offload_max_bytes(
            int(self.cache_config.cpu_offload_gb * 1024**3))

        model_config = self.model_config
        cache_config = self.cache_config
        scheduler_config = self.scheduler_config
        parallel_config = self.parallel_config
        self.device = device
        self.pin_memory = is_pin_memory_available()
        self.dtype = self.model_config.dtype
        if cache_config.cache_dtype == "auto":
            self.kv_cache_dtype = self.dtype
        else:
            self.kv_cache_dtype = STR_DTYPE_TO_TORCH_DTYPE[
                cache_config.cache_dtype]

        # NOTE(woosuk): sliding_window is None for models with interleaved
        # attention. Use interleaved_sliding_window instead.
        self.sliding_window = model_config.get_sliding_window()
        self.interleaved_sliding_window = getattr(
            model_config.hf_text_config, "interleaved_sliding_window", None)
        self.window_size = (self.sliding_window
                            or self.interleaved_sliding_window)

        self.is_multimodal_model = model_config.is_multimodal_model
        self.block_size = cache_config.block_size
        self.max_model_len = model_config.max_model_len
        self.max_num_blocks_per_req = cdiv(self.max_model_len, self.block_size)
        self.max_num_tokens = scheduler_config.max_num_batched_tokens
        self.max_num_reqs = scheduler_config.max_num_seqs

        # Model-related.
        self.num_attn_layers = model_config.get_num_layers_by_block_type(
            parallel_config, LayerBlockType.attention)
        self.num_query_heads = model_config.get_num_attention_heads(
            parallel_config)
        self.num_kv_heads = model_config.get_num_kv_heads(parallel_config)
        self.head_size = model_config.get_head_size()
        self.hidden_size = model_config.get_hidden_size()
        self.attention_chunk_size = model_config.attention_chunk_size

        self.attn_backend = get_attn_backend(
            self.head_size,
            self.dtype,
            self.kv_cache_dtype,
            self.block_size,
            self.model_config.is_attention_free,
            use_mla=self.model_config.use_mla,
        )
        if self.attn_backend is None:
            error_msg = (
                f"Error with get_att_backend: {self.head_size=}, "
                f"{self.dtype=}, {self.kv_cache_dtype=}, {self.block_size=}, "
                f"{self.model_config.is_attention_free=}, "
                f"{self.model_config.use_mla=}")
            logger.error(error_msg)
            raise NotImplementedError(
                "Non-Attention backend is not supported by V1 GPUModelRunner.")

        self.attn_metadata_builder = self.attn_backend.get_builder_cls()(
            weakref.proxy(self))
        self.cascade_attn_enabled = not self.model_config.disable_cascade_attn

        # Multi-modal data support
        self.mm_registry = MULTIMODAL_REGISTRY
        self.uses_mrope = model_config.uses_mrope

        encoder_compute_budget, encoder_cache_size = compute_encoder_budget(
            model_config=model_config,
            scheduler_config=scheduler_config,
            mm_registry=self.mm_registry,
        )
        self.max_num_encoder_input_tokens = encoder_compute_budget
        self.encoder_cache_size = encoder_cache_size

        # Sampler
        self.sampler = Sampler()

        # Lazy initialization
        # self.model: nn.Module  # Set after load_model
        self.kv_caches: list[torch.Tensor] = []
        # req_id -> (input_id -> encoder_output)
        self.encoder_cache: dict[str, dict[int, torch.Tensor]] = {}

        # Set up speculative decoding.
        self.use_spec_decode = False
        self.use_aux_hidden_state_outputs = False
        if self.speculative_config:
            self.use_spec_decode = True
            if get_pp_group().is_last_rank:
                if self.speculative_config.method == "ngram":
                    self.drafter = NgramProposer(self.vllm_config)
                elif self.speculative_config.use_eagle():
                    self.drafter = EagleProposer(self.vllm_config,
                                                 self.device)  # type: ignore
                    if self.speculative_config.method == "eagle3":
                        self.use_aux_hidden_state_outputs = True
                else:
                    raise ValueError("Unknown speculative decoding method: "
                                     f"{self.speculative_config.method}")
                self.rejection_sampler = RejectionSampler()

        # Request states.
        self.requests: dict[str, CachedRequestState] = {}
        # Persistent batch.
        self.input_batch = InputBatch(
            max_num_reqs=self.max_num_reqs,
            max_model_len=self.max_model_len,
            max_num_blocks_per_req=self.max_num_blocks_per_req,
            device=self.device,
            pin_memory=self.pin_memory,
            vocab_size=model_config.get_vocab_size(),
        )

        self.use_cuda_graph = (self.vllm_config.compilation_config.level
                               == CompilationLevel.PIECEWISE
                               and not self.model_config.enforce_eager)
        # TODO(woosuk): Provide an option to tune the max cudagraph batch size.
        # The convention is different.
        # self.cudagraph_batch_sizes sorts in ascending order.
        # The batch sizes in the config are in descending order.
        self.cudagraph_batch_sizes = list(
            reversed(
                self.vllm_config.compilation_config.cudagraph_capture_sizes))

        # Cache the device properties.
        self.device_properties = torch.cuda.get_device_properties(self.device)
        self.num_sms = self.device_properties.multi_processor_count

        # Persistent buffers for CUDA graphs.
        self.input_ids = torch.zeros(self.max_num_tokens,
                                     dtype=torch.int32,
                                     device=self.device)
        self.positions = torch.zeros(self.max_num_tokens,
                                     dtype=torch.int64,
                                     device=self.device)
        # None in the first PP rank. The rest are set after load_model.
        self.intermediate_tensors: Optional[IntermediateTensors] = None

        # Only relevant for models using M-RoPE (e.g, Qwen2-VL)
        if self.uses_mrope:
            # NOTE: `mrope_positions` is implemented with one additional dummy
            # position on purpose to make it non-contiguous so that it can work
            # with torch compile.
            # See detailed explanation in https://github.com/vllm-project/vllm/pull/12128#discussion_r1926431923

            # NOTE: When M-RoPE is enabled, position ids are 3D regardless of
            # the modality of inputs. For text-only inputs, each dimension has
            # identical position IDs, making M-RoPE functionally equivalent to
            # 1D-RoPE.
            # See page 5 of https://arxiv.org/abs/2409.12191
            self.mrope_positions = torch.zeros((3, self.max_num_tokens + 1),
                                               dtype=torch.int64,
                                               device=self.device)
            self.mrope_positions_cpu = torch.zeros(
                (3, self.max_num_tokens + 1),
                dtype=torch.int64,
                device="cpu",
                pin_memory=self.pin_memory)

        # Only relevant for models using ALiBi (e.g, MPT)
        self.use_alibi = check_use_alibi(model_config)

        self.inputs_embeds = torch.zeros(
            (self.max_num_tokens, self.hidden_size),
            dtype=self.dtype,
            device=self.device)

        # OPTIMIZATION: Cache the tensors rather than creating them every step.
        # Keep in int64 to avoid overflow with long context
        self.arange_np = np.arange(max(self.max_num_reqs + 1,
                                       self.max_model_len,
                                       self.max_num_tokens),
                                   dtype=np.int64)
        # NOTE(woosuk): These tensors are "stateless", i.e., they are literally
        # a faster version of creating a new tensor every time. Thus, we should
        # not make any assumptions about the values in these tensors.
        self.input_ids_cpu = torch.zeros(self.max_num_tokens,
                                         dtype=torch.int32,
                                         device="cpu",
                                         pin_memory=self.pin_memory)
        self.input_ids_np = self.input_ids_cpu.numpy()
        self.positions_cpu = torch.zeros(self.max_num_tokens,
                                         dtype=torch.int64,
                                         device="cpu",
                                         pin_memory=self.pin_memory)
        self.positions_np = self.positions_cpu.numpy()
        self.slot_mapping_cpu = torch.zeros(self.max_num_tokens,
                                            dtype=torch.int32,
                                            device="cpu",
                                            pin_memory=self.pin_memory)
        self.slot_mapping_np = self.slot_mapping_cpu.numpy()
        self.query_start_loc_cpu = torch.zeros(self.max_num_reqs + 1,
                                               dtype=torch.int32,
                                               device="cpu",
                                               pin_memory=self.pin_memory)
        self.query_start_loc_np = self.query_start_loc_cpu.numpy()
        self.seq_lens_cpu = torch.zeros(self.max_num_reqs,
                                        dtype=torch.int32,
                                        device="cpu",
                                        pin_memory=self.pin_memory)
        self.seq_lens_np = self.seq_lens_cpu.numpy()

    def _update_states(self, scheduler_output: "SchedulerOutput") -> None:
        """Update the cached states and the persistent batch with the scheduler
        output.

        The updated states are used by the `_prepare_inputs` function to create
        the input GPU tensors for the model.

        The SamplingMetadata is updated and copied to the GPU if there is a
        new/resumed/paused/finished request in the batch.
        """
        # Remove finished requests from the cached states.
        for req_id in scheduler_output.finished_req_ids:
            self.requests.pop(req_id, None)
            self.encoder_cache.pop(req_id, None)
        # Remove the finished requests from the persistent batch.
        # NOTE(woosuk): There could be an edge case where finished_req_ids and
        # scheduled_req_ids overlap. This happens when a request is aborted and
        # then resubmitted with the same ID. In this case, we treat them as two
        # distinct requests - clearing the cached states for the first request
        # and handling the second as a new request.
        removed_req_indices: list[int] = []
        for req_id in scheduler_output.finished_req_ids:
            req_index = self.input_batch.remove_request(req_id)
            if req_index is not None:
                removed_req_indices.append(req_index)

        # Free the cached encoder outputs.
        for req_id, input_id in scheduler_output.free_encoder_input_ids:
            encoder_outputs = self.encoder_cache.get(req_id)
            if encoder_outputs is not None:
                encoder_outputs.pop(input_id, None)
                if not encoder_outputs:
                    self.encoder_cache.pop(req_id, None)

        # Remove the unscheduled requests from the persistent batch.
        # NOTE(woosuk): The unscheduled requests are either preempted requests
        # or running requests that are not scheduled in this step. We remove
        # them from the persistent batch but keep their cached states since
        # they will be scheduled again sometime in the future.
        scheduled_req_ids = scheduler_output.num_scheduled_tokens.keys()
        cached_req_ids = self.input_batch.req_id_to_index.keys()
        unscheduled_req_ids = cached_req_ids - scheduled_req_ids
        # NOTE(woosuk): The persistent batch optimization assumes that
        # consecutive batches contain mostly the same requests. If batches
        # have low request overlap (e.g., alternating between two distinct
        # sets of requests), this optimization becomes very inefficient.
        for req_id in unscheduled_req_ids:
            req_index = self.input_batch.remove_request(req_id)
            assert req_index is not None
            removed_req_indices.append(req_index)

        req_ids_to_add: list[str] = []
        # Add new requests to the cached states.
        for new_req_data in scheduler_output.scheduled_new_reqs:
            req_id = new_req_data.req_id
            sampling_params = new_req_data.sampling_params
            if sampling_params.sampling_type == SamplingType.RANDOM_SEED:
                generator = torch.Generator(device=self.device)
                generator.manual_seed(sampling_params.seed)
            else:
                generator = None

            self.requests[req_id] = CachedRequestState(
                req_id=req_id,
                prompt_token_ids=new_req_data.prompt_token_ids,
                mm_inputs=new_req_data.mm_inputs,
                mm_positions=new_req_data.mm_positions,
                sampling_params=sampling_params,
                generator=generator,
                block_ids=new_req_data.block_ids,
                num_computed_tokens=new_req_data.num_computed_tokens,
                output_token_ids=[],
                lora_request=new_req_data.lora_request,
            )

            # Only relevant for models using M-RoPE (e.g, Qwen2-VL)
            if self.uses_mrope:
                image_grid_thw = []
                video_grid_thw = []
                second_per_grid_ts = []
                audio_feature_lengths = []
                use_audio_in_video = False
                for mm_input in self.requests[req_id].mm_inputs:
                    if mm_input.get("image_grid_thw") is not None:
                        image_grid_thw.extend(
                            mm_input["image_grid_thw"].tolist())
                    if mm_input.get("video_grid_thw") is not None:
                        video_grid_thw.extend(
                            mm_input["video_grid_thw"].tolist())
                    if mm_input.get("second_per_grid_ts") is not None:
                        second_per_grid_ts.extend(
                            mm_input["second_per_grid_ts"])
                    if mm_input.get("audio_feature_lengths") is not None:
                        audio_feature_lengths.extend(
                            mm_input["audio_feature_lengths"])
                    if mm_input.get("use_audio_in_video") is True:
                        use_audio_in_video = True

                hf_config = self.model_config.hf_config

                self.requests[req_id].mrope_positions, \
                    self.requests[req_id].mrope_position_delta = \
                    MRotaryEmbedding.get_input_positions_tensor(
                        self.requests[req_id].prompt_token_ids,
                        hf_config=hf_config,
                        image_grid_thw=image_grid_thw,
                        video_grid_thw=video_grid_thw,
                        second_per_grid_ts=second_per_grid_ts,
                        audio_feature_lengths=audio_feature_lengths,
                        use_audio_in_video=use_audio_in_video,
                    )

            req_ids_to_add.append(req_id)

        # Update the states of the running/resumed requests.
        for req_data in scheduler_output.scheduled_cached_reqs:
            req_id = req_data.req_id
            if req_id not in self.requests:
                print(f"{req_id} {self.requests}")
                continue
            req_state = self.requests[req_id]

            # Update the cached states.
            num_computed_tokens = req_data.num_computed_tokens
            req_state.num_computed_tokens = num_computed_tokens
            # Add the sampled token(s) from the previous step (if any).
            # This doesn't include "unverified" tokens like spec decode tokens.
            num_new_tokens = (num_computed_tokens +
                              len(req_data.new_token_ids) -
                              req_state.num_tokens)
            if num_new_tokens == 1:
                # Avoid slicing list in most common case.
                req_state.output_token_ids.append(req_data.new_token_ids[-1])
            elif num_new_tokens > 0:
                req_state.output_token_ids.extend(
                    req_data.new_token_ids[-num_new_tokens:])
            # Update the block IDs.
            if not req_data.resumed_from_preemption:
                # Append the new blocks to the existing block IDs.
                req_state.block_ids.extend(req_data.new_block_ids)
            else:
                # The request is resumed from preemption.
                # Replace the existing block IDs with the new ones.
                req_state.block_ids = req_data.new_block_ids

            req_index = self.input_batch.req_id_to_index.get(req_id)
            if req_index is None:
                # The request is not in the persistent batch.
                # The request was either preempted and resumed later, or was not
                # scheduled in the previous step and needs to be added again.
                req_ids_to_add.append(req_id)
                continue

            # Update the persistent batch.
            self.input_batch.num_computed_tokens_cpu[req_index] = (
                num_computed_tokens)
            self.input_batch.block_table.append_row(req_data.new_block_ids,
                                                    req_index)
            # Add new_token_ids to token_ids_cpu.
            start_token_index = num_computed_tokens
            end_token_index = num_computed_tokens + len(req_data.new_token_ids)
            self.input_batch.token_ids_cpu[
                req_index,
                start_token_index:end_token_index] = req_data.new_token_ids
            self.input_batch.num_tokens_no_spec[req_index] = end_token_index
            # Add spec_token_ids to token_ids_cpu.
            spec_token_ids = scheduler_output.scheduled_spec_decode_tokens.get(
                req_id, ())
            if spec_token_ids:
                start_index = end_token_index
                end_token_index += len(spec_token_ids)
                self.input_batch.token_ids_cpu[
                    req_index, start_index:end_token_index] = spec_token_ids
            # NOTE(woosuk): `num_tokens` here may include spec decode tokens.
            self.input_batch.num_tokens[req_index] = end_token_index

        # Check if the batch has changed. If not, we can skip copying the
        # sampling metadata from CPU to GPU.
        batch_changed = len(removed_req_indices) > 0 or len(req_ids_to_add) > 0

        # Add the new or resumed requests to the persistent batch.
        # The smaller empty indices are filled first.
        removed_req_indices.sort(reverse=True)
        for req_id in req_ids_to_add:
            req_state = self.requests[req_id]
            if removed_req_indices:
                # Fill the empty index.
                req_index = removed_req_indices.pop()
            else:
                # Append to the end.
                req_index = None
            self.input_batch.add_request(req_state, req_index)

        # Condense the batched states if there are empty indices.
        if removed_req_indices:
            self.input_batch.condense(removed_req_indices)

        # Some attention backends (namely MLA) may want to separate requests
        # based on if the attention computation will be compute-bound or
        # memory-bound. This gives them a hook to do that.
        batch_reordered = self.attn_metadata_builder.reorder_batch(
            self.input_batch, scheduler_output)

        if batch_changed or batch_reordered:
            self.input_batch.refresh_sampling_metadata()

    def _prepare_inputs(
        self,
        scheduler_output: "SchedulerOutput",
    ) -> tuple[FlashAttentionMetadata, torch.Tensor,
               Optional[SpecDecodeMetadata]]:
        total_num_scheduled_tokens = scheduler_output.total_num_scheduled_tokens
        assert total_num_scheduled_tokens > 0
        num_reqs = self.input_batch.num_reqs
        assert num_reqs > 0

        # OPTIMIZATION: Start copying the block table first.
        # This way, we can overlap the copy with the following CPU operations.
        self.input_batch.block_table.commit(num_reqs)

        # Get the number of scheduled tokens for each request.
        req_ids = self.input_batch.req_ids
        tokens = [scheduler_output.num_scheduled_tokens[i] for i in req_ids]
        num_scheduled_tokens = np.array(tokens, dtype=np.int32)
        max_num_scheduled_tokens = max(tokens)

        # Get request indices.
        # E.g., [2, 5, 3] -> [0, 0, 1, 1, 1, 1, 1, 2, 2, 2]
        req_indices = np.repeat(self.arange_np[:num_reqs],
                                num_scheduled_tokens)

        # Get batched arange.
        # E.g., [2, 5, 3] -> [0, 1, 0, 1, 2, 3, 4, 0, 1, 2]
        # Equivalent to but faster than:
        # np.concatenate([np.arange(n) for n in num_scheduled_tokens])
        # Step 1. [2, 5, 3] -> [2, 7, 10]
        cu_num_tokens = np.cumsum(num_scheduled_tokens)
        # Step 2. [2, 7, 10] -> [0, 0, 2, 2, 2, 2, 2, 7, 7, 7]
        cumsums_offsets = np.repeat(cu_num_tokens - num_scheduled_tokens,
                                    num_scheduled_tokens)
        # Step 3. [0, 1, 0, 1, 2, 3, 4, 0, 1, 2]
        arange = self.arange_np[:total_num_scheduled_tokens] - cumsums_offsets

        # Get positions.
        positions_np = self.positions_np[:total_num_scheduled_tokens]
        np.add(self.input_batch.num_computed_tokens_cpu[req_indices],
               arange,
               out=positions_np)

        # Calculate M-RoPE positions.
        # Only relevant for models using M-RoPE (e.g, Qwen2-VL)
        if self.uses_mrope:
            self._calc_mrope_positions(scheduler_output)

        # Get token indices.
        # E.g., [0, 1, 0, 1, 2, 3, 4, 0, 1, 2]
        # -> [0, 1, M, M + 1, M + 2, M + 3, M + 4, 2 * M, 2 * M + 1, 2 * M + 2]
        # where M is the max_model_len.
        token_indices = (positions_np +
                         req_indices * self.input_batch.token_ids_cpu.shape[1])

        # NOTE(woosuk): We use torch.index_select instead of np.take here
        # because torch.index_select is much faster than np.take for large
        # tensors.
        torch.index_select(self.input_batch.token_ids_cpu_tensor.flatten(),
                           0,
                           torch.from_numpy(token_indices),
                           out=self.input_ids_cpu[:total_num_scheduled_tokens])

        # Calculate the slot mapping.
        # E.g., [0, 1, 0, 1, 2, 3, 4, 0, 1, 2]
        # -> [0, 0, K, K, K + 1, K + 1, K + 2, 2 * K, 2 * K, 2 * K + 1]
        # where K is the max_num_blocks_per_req and the block size is 2.
        # NOTE(woosuk): We can't simply use `token_indices // block_size` here
        # because M (max_model_len) is not necessarily divisible by block_size.
        block_table_indices = (req_indices * self.max_num_blocks_per_req +
                               positions_np // self.block_size)
        block_table_cpu = self.input_batch.block_table.get_cpu_tensor()
        block_numbers = block_table_cpu.flatten()[block_table_indices].numpy()
        block_offsets = positions_np % self.block_size
        np.add(block_numbers * self.block_size,
               block_offsets,
               out=self.slot_mapping_np[:total_num_scheduled_tokens])

        # Prepare the attention metadata.
        self.query_start_loc_np[0] = 0
        self.query_start_loc_np[1:num_reqs + 1] = cu_num_tokens

        self.seq_lens_np[:num_reqs] = (
            self.input_batch.num_computed_tokens_cpu[:num_reqs] +
            num_scheduled_tokens)

        # Copy the tensors to the GPU.
        self.input_ids[:total_num_scheduled_tokens].copy_(
            self.input_ids_cpu[:total_num_scheduled_tokens], non_blocking=True)
        if self.uses_mrope:
            # Only relevant for models using M-RoPE (e.g, Qwen2-VL)
            self.mrope_positions[:, :total_num_scheduled_tokens].copy_(
                self.mrope_positions_cpu[:, :total_num_scheduled_tokens],
                non_blocking=True)
        else:
            # Common case (1D positions)
            self.positions[:total_num_scheduled_tokens].copy_(
                self.positions_cpu[:total_num_scheduled_tokens],
                non_blocking=True)

        # Prepare for cascade attention if enabled & beneficial.
        common_prefix_len = 0
        if self.cascade_attn_enabled:
            common_prefix_len = self._compute_cascade_attn_prefix_len(
                num_scheduled_tokens,
                scheduler_output.num_common_prefix_blocks,
            )

        attn_metadata = self.attn_metadata_builder.build(
            num_reqs=num_reqs,
            num_actual_tokens=total_num_scheduled_tokens,
            max_query_len=max_num_scheduled_tokens,
            common_prefix_len=common_prefix_len,
        )

        use_spec_decode = len(
            scheduler_output.scheduled_spec_decode_tokens) > 0
        if not use_spec_decode:
            # NOTE(woosuk): Due to chunked prefills, the batch may contain
            # partial requests. While we should not sample any token
            # from these partial requests, we do so for simplicity.
            # We will ignore the sampled tokens from the partial requests.
            # TODO: Support prompt logprobs.
            logits_indices = attn_metadata.query_start_loc[1:] - 1
            spec_decode_metadata = None
        else:
            # Get the number of draft tokens for each request.
            # Iterate over the dictionary rather than all requests since not all
            # requests have draft tokens.
            num_draft_tokens = np.zeros(num_reqs, dtype=np.int32)
            for req_id, draft_token_ids in (
                    scheduler_output.scheduled_spec_decode_tokens.items()):
                req_idx = self.input_batch.req_id_to_index[req_id]
                num_draft_tokens[req_idx] = len(draft_token_ids)

            spec_decode_metadata = self._calc_spec_decode_metadata(
                num_draft_tokens, cu_num_tokens)
            logits_indices = spec_decode_metadata.logits_indices

        # Hot-Swap lora model
        if self.lora_config:
            self.set_active_loras(self.input_batch, num_scheduled_tokens)

        return attn_metadata, logits_indices, spec_decode_metadata

    def _compute_cascade_attn_prefix_len(
        self,
        num_scheduled_tokens: np.ndarray,
        num_common_prefix_blocks: int,
    ) -> int:
        """Compute the length of the common prefix for cascade attention.

        NOTE(woosuk): The common prefix length returned by this function
        represents the length used specifically for cascade attention, not the
        actual number of tokens shared between requests. When cascade attention
        is disabled (use_cascade=False), this function returns 0 even if
        requests share common tokens. Additionally, the common prefix length is
        truncated to a multiple of the block size and may be further truncated
        due to implementation details explained below.

        Args:
            num_scheduled_tokens: Number of tokens scheduled per request.
            num_common_prefix_blocks: Number of shared KV cache blocks.

        Returns:
            int: Length of common prefix in tokens.
        """
        common_prefix_len = num_common_prefix_blocks * self.block_size
        if common_prefix_len == 0:
            # Common case.
            return 0

        # NOTE(woosuk): Cascade attention uses two attention kernels: one
        # for the common prefix and the other for the rest. For the first
        # kernel, we concatenate all the query tokens (possibly from
        # different requests) and treat them as if they are from the same
        # request. Then, we use bi-directional attention to process the
        # common prefix in the KV cache. Importantly, this means that the
        # first kernel does not do any masking.

        # Consider the following example:
        # Request 1's input query: [D, E, X]
        # Request 1's kv cache: [A, B, C, D, E, X]
        # Request 1's num_computed_tokens: 3 (i.e., [A, B, C])
        # Request 2's input query: [E, Y]
        # Request 2's kv cache: [A, B, C, D, E, Y]
        # Request 2's num_computed_tokens: 4 (i.e., [A, B, C, D])

        # If we use [A, B, C, D, E] as the common prefix, then the
        # first kernel will compute the bi-directional attention between
        # input query [D, E, X, E, Y] and common prefix [A, B, C, D, E].
        # However, this is wrong because D in Request 1 should not attend to
        # E in the common prefix (i.e., we need masking).
        # To avoid this, [A, B, C, D] should be the common prefix.
        # That is, the common prefix should be capped by the minimum
        # num_computed_tokens among the requests, and plus one to include
        # the first token of the query.

        # In practice, we use [A, B, C] as the common prefix, instead of
        # [A, B, C, D] (i.e., the common prefix is capped by the minimum
        # num_computed_tokens, without plus one).
        # This is because of an implementation detail: We want to always
        # use two kernels for cascade attention. Let's imagine:
        # Request 3's input query: [D]
        # Request 3's kv cache: [A, B, C, D]
        # Request 3's num_computed_tokens: 3 (i.e., [A, B, C])
        # If we use [A, B, C, D] as the common prefix for Request 1-3,
        # then Request 3 will be processed only by the first kernel,
        # and the second kernel will get an empty input. While this is not
        # a fundamental problem, our current implementation does not support
        # this case.
        num_reqs = len(num_scheduled_tokens)
        common_prefix_len = min(
            common_prefix_len,
            self.input_batch.num_computed_tokens_cpu[:num_reqs].min())
        # common_prefix_len should be a multiple of the block size.
        common_prefix_len = (common_prefix_len // self.block_size *
                             self.block_size)
        use_cascade = self.attn_metadata_builder.use_cascade_attention(
            common_prefix_len=common_prefix_len,
            query_lens=num_scheduled_tokens,
            num_query_heads=self.num_query_heads,
            num_kv_heads=self.num_kv_heads,
            use_alibi=self.use_alibi,
            use_sliding_window=self.window_size is not None,
            num_sms=self.num_sms,
        )
        return common_prefix_len if use_cascade else 0

    def _calc_mrope_positions(self, scheduler_output: "SchedulerOutput"):
        mrope_pos_ptr = 0
        for index, req_id in enumerate(self.input_batch.req_ids):
            req = self.requests[req_id]
            assert req.mrope_positions is not None

            num_computed_tokens = \
                self.input_batch.num_computed_tokens_cpu[index]
            num_scheduled_tokens = \
                scheduler_output.num_scheduled_tokens[req_id]
            num_prompt_tokens = len(req.prompt_token_ids)

            if num_computed_tokens + num_scheduled_tokens > num_prompt_tokens:
                prompt_part_len = max(0,
                                      num_prompt_tokens - num_computed_tokens)
                completion_part_len = max(
                    0, num_scheduled_tokens - prompt_part_len)
            else:
                prompt_part_len = num_scheduled_tokens
                completion_part_len = 0

            assert num_scheduled_tokens == prompt_part_len + completion_part_len

            if prompt_part_len > 0:
                # prompt's mrope_positions are pre-computed
                dst_start = mrope_pos_ptr
                dst_end = mrope_pos_ptr + prompt_part_len
                src_start = num_computed_tokens
                src_end = num_computed_tokens + prompt_part_len

                self.mrope_positions_cpu[:, dst_start:dst_end] = \
                    req.mrope_positions[:,src_start:src_end]

                mrope_pos_ptr += prompt_part_len

            if completion_part_len > 0:
                # compute completion's mrope_positions on-the-fly
                dst_start = mrope_pos_ptr
                dst_end = mrope_pos_ptr + completion_part_len

                self.mrope_positions_cpu[:, dst_start:dst_end] = \
                    MRotaryEmbedding.get_next_input_positions_tensor(
                        req.mrope_position_delta,
                        context_len=num_computed_tokens +
                        prompt_part_len,
                        seq_len=num_computed_tokens +
                        prompt_part_len +
                        completion_part_len,
                    )

                mrope_pos_ptr += completion_part_len

    def _calc_spec_decode_metadata(
        self,
        num_draft_tokens: np.ndarray,
        cu_num_scheduled_tokens: np.ndarray,
    ) -> SpecDecodeMetadata:
        # Inputs:
        # cu_num_scheduled_tokens:  [  4, 104, 107, 207, 209]
        # num_draft_tokens:         [  3,   0,   2,   0,   1]
        # Outputs:
        # cu_num_draft_tokens:      [  3,   3,   5,   5,   6]
        # logits_indices:           [  0,   1,   2,   3, 103, 104, 105, 106,
        #                            206, 207, 208]
        # target_logits_indices:    [  0,   1,   2,   5,   6,   9]
        # bonus_logits_indices:     [  3,   4,   7,   8,  10]

        # Compute the logits indices.
        # [4, 1, 3, 1, 2]
        num_sampled_tokens = num_draft_tokens + 1
        # Step 1. [4, 5, 8, 9, 11]
        cu_num_sampled_tokens = np.cumsum(num_sampled_tokens, dtype=np.int32)
        total_num_sampled_tokens = cu_num_sampled_tokens[-1]
        # Step 2. [0, 0, 0, 0, 4, 5, 5, 5, 8, 9, 9]
        cumsums_offsets = np.repeat(cu_num_sampled_tokens - num_sampled_tokens,
                                    num_sampled_tokens)
        # Step 3. [0, 1, 2, 3, 0, 0, 1, 2, 0, 0, 1]
        arange = self.arange_np[:total_num_sampled_tokens] - cumsums_offsets
        # Step 4. [0, 0, 0, 0, 103, 104, 104, 104, 206, 207, 207]
        logits_indices = np.repeat(
            cu_num_scheduled_tokens - num_sampled_tokens, num_sampled_tokens)
        # Step 5. [0, 1, 2, 3, 103, 104, 105, 106, 206, 207, 208]
        logits_indices += arange

        # Compute the bonus logits indices.
        bonus_logits_indices = cu_num_sampled_tokens - 1

        # Compute the draft logits indices.
        # [3, 3, 5, 5, 6]
        cu_num_draft_tokens = np.cumsum(num_draft_tokens, dtype=np.int32)
        total_num_draft_tokens = cu_num_draft_tokens[-1]
        # [0, 0, 0, 3, 3, 5]
        cumsums_offsets = np.repeat(cu_num_draft_tokens - num_draft_tokens,
                                    num_draft_tokens)
        # [0, 1, 2, 0, 1, 0]
        arange = self.arange_np[:total_num_draft_tokens] - cumsums_offsets
        # [0, 0, 0, 5, 5, 9]
        target_logits_indices = np.repeat(
            cu_num_sampled_tokens - num_sampled_tokens, num_draft_tokens)
        # [0, 1, 2, 5, 6, 9]
        target_logits_indices += arange

        # TODO: Optimize the CPU -> GPU copy.
        cu_num_draft_tokens = torch.from_numpy(cu_num_draft_tokens).to(
            self.device, non_blocking=True)
        logits_indices = torch.from_numpy(logits_indices).to(self.device,
                                                             non_blocking=True)
        target_logits_indices = torch.from_numpy(target_logits_indices).to(
            self.device, non_blocking=True)
        bonus_logits_indices = torch.from_numpy(bonus_logits_indices).to(
            self.device, non_blocking=True)

        # Compute the draft token ids.
        # draft_token_indices:      [  1,   2,   3, 105, 106, 208]
        draft_token_ids = self.input_ids[logits_indices]
        draft_token_ids = draft_token_ids[target_logits_indices + 1]

        metadata = SpecDecodeMetadata(
            draft_token_ids=draft_token_ids,
            num_draft_tokens=num_draft_tokens.tolist(),
            cu_num_draft_tokens=cu_num_draft_tokens,
            target_logits_indices=target_logits_indices,
            bonus_logits_indices=bonus_logits_indices,
            logits_indices=logits_indices,
        )
        return metadata

    def _execute_mm_encoder(self, scheduler_output: "SchedulerOutput"):
        scheduled_encoder_inputs = scheduler_output.scheduled_encoder_inputs
        if not scheduled_encoder_inputs:
            return

        # Batch the multi-modal inputs.
        mm_inputs = list[MultiModalKwargs]()
        req_ids_pos = list[tuple[str, int, PlaceholderRange]]()
        for req_id, encoder_input_ids in scheduled_encoder_inputs.items():
            req_state = self.requests[req_id]

            for mm_input_id in encoder_input_ids:
                mm_inputs.append(req_state.mm_inputs[mm_input_id])
                req_ids_pos.append(
                    (req_id, mm_input_id, req_state.mm_positions[mm_input_id]))

        # Batch mm inputs as much as we can: if a request in the batch has
        # multiple modalities or a different modality than the previous one,
        # we process it separately to preserve item order.
        # FIXME(ywang96): This is a hacky way to deal with multiple modalities
        # in the same batch while still being able to benefit from batching
        # multimodal inputs. The proper solution should be reordering the
        # encoder outputs.
        grouped_mm_inputs_list = group_mm_inputs_by_modality(mm_inputs)

        encoder_outputs = []
        for grouped_mm_inputs in grouped_mm_inputs_list:
            batched_mm_inputs = MultiModalKwargs.batch(grouped_mm_inputs)
            batched_mm_inputs = MultiModalKwargs.as_kwargs(batched_mm_inputs,
                                                           device=self.device)

            # Run the encoder.
            # `curr_group_outputs` is either of the following:
            # 1. A tensor of shape (num_items, feature_size, hidden_size)
            # in case feature_size is fixed across all multimodal items.
            # 2. A list or tuple (length: num_items) of tensors, each of shape
            # (feature_size, hidden_size) in case the feature size is dynamic
            # depending on the input multimodal items.
            curr_group_outputs = self.model.get_multimodal_embeddings(
                **batched_mm_inputs)

            sanity_check_mm_encoder_outputs(
                curr_group_outputs,
                expected_num_items=len(grouped_mm_inputs),
            )

            for output in curr_group_outputs:
                encoder_outputs.append(output)

        # Cache the encoder outputs.
        for (req_id, input_id, pos_info), output in zip(
                req_ids_pos,
                encoder_outputs,
        ):
            if req_id not in self.encoder_cache:
                self.encoder_cache[req_id] = {}

            self.encoder_cache[req_id][input_id] = scatter_mm_placeholders(
                output,
                is_embed=pos_info.is_embed,
            )

    def _gather_mm_embeddings(
        self,
        scheduler_output: "SchedulerOutput",
    ) -> list[torch.Tensor]:
        mm_embeds: list[torch.Tensor] = []
        for req_id in self.input_batch.req_ids:
            num_scheduled_tokens = scheduler_output.num_scheduled_tokens[
                req_id]
            req_state = self.requests[req_id]
            num_computed_tokens = req_state.num_computed_tokens
            mm_positions = req_state.mm_positions
            for i, pos_info in enumerate(mm_positions):
                start_pos = pos_info.offset
                num_encoder_tokens = pos_info.length

                # The encoder output is needed if the two ranges overlap:
                # [num_computed_tokens,
                #  num_computed_tokens + num_scheduled_tokens) and
                # [start_pos, start_pos + num_encoder_tokens)
                if start_pos >= num_computed_tokens + num_scheduled_tokens:
                    # The encoder output is not needed in this step.
                    break
                if start_pos + num_encoder_tokens <= num_computed_tokens:
                    # The encoder output is already processed and stored
                    # in the decoder's KV cache.
                    continue

                start_idx = max(num_computed_tokens - start_pos, 0)
                end_idx = min(
                    num_computed_tokens - start_pos + num_scheduled_tokens,
                    num_encoder_tokens)
                assert start_idx < end_idx
                assert req_id in self.encoder_cache
                assert i in self.encoder_cache[req_id]
                encoder_output = self.encoder_cache[req_id][i]

                if (is_embed := pos_info.is_embed) is not None:
                    is_embed = is_embed[start_idx:end_idx]

                mm_embeds_item = gather_mm_placeholders(
                    encoder_output[start_idx:end_idx],
                    is_embed=is_embed,
                )
                mm_embeds.append(mm_embeds_item)
        return mm_embeds

    def get_model(self) -> nn.Module:
        return self.model

    def apply_grammar_bitmask(
        self,
        scheduler_output: "SchedulerOutput",
        logits: torch.Tensor,
    ):
        grammar_bitmask = scheduler_output.grammar_bitmask
        if grammar_bitmask is None:
            return

        # We receive the structured output bitmask from the scheduler,
        # compacted to contain bitmasks only for structured output requests.
        # The order of the requests in the bitmask is not guaranteed to be the
        # same as the order of the requests in the gpu runner's batch. We need
        # to sort the bitmask to match the order of the requests used here.

        # Get the batch indices of the structured output requests.
        # Keep track of the number of speculative tokens scheduled for every
        # request in the batch, as the logit indices are offset by this amount.
        struct_out_req_batch_indices: dict[str, int] = {}
        cumulative_offset = 0
        seq = sorted(self.input_batch.req_id_to_index.items(),
                     key=lambda x: x[1])
        for req_id, batch_index in seq:
            logit_index = batch_index + cumulative_offset
            cumulative_offset += len(
                scheduler_output.scheduled_spec_decode_tokens.get(req_id, []))
            if req_id in scheduler_output.structured_output_request_ids:
                struct_out_req_batch_indices[req_id] = logit_index

        out_indices = []

        # Reorder the bitmask to match the order of the requests in the batch.
        sorted_bitmask = np.zeros_like(grammar_bitmask,
                                       shape=(logits.shape[0],
                                              grammar_bitmask.shape[1]))
        cumulative_index = 0
        seq = sorted(scheduler_output.structured_output_request_ids.items(),
                     key=lambda x: x[1])
        for req_id, _ in seq:
            logit_index = struct_out_req_batch_indices[req_id]
            num_spec_tokens = len(
                scheduler_output.scheduled_spec_decode_tokens.get(req_id, []))
            for i in range(1 + num_spec_tokens):
                sorted_bitmask[logit_index + i] = \
                    grammar_bitmask[cumulative_index + i]
                out_indices.append(logit_index + i)
            cumulative_index += 1 + num_spec_tokens
        grammar_bitmask = sorted_bitmask

        # Serialization of np.ndarray is much more efficient than a tensor,
        # so we receive it in that format.
        grammar_bitmask = torch.from_numpy(grammar_bitmask)

        xgr.apply_token_bitmask_inplace(
            logits,
            grammar_bitmask.to(self.device, non_blocking=True),
            indices=out_indices,
        )

    @torch.inference_mode()
    def execute_model(
        self,
        scheduler_output: "SchedulerOutput",
        intermediate_tensors: Optional[IntermediateTensors] = None,
    ) -> Union[ModelRunnerOutput, torch.Tensor]:

        def maybe_setup_kv_connector():
            # Update KVConnector with the KVConnector metadata forward().
            if has_kv_transfer_group():
                kv_connector = get_kv_transfer_group()
                assert isinstance(kv_connector, KVConnectorBase_V1)
                assert scheduler_output.kv_connector_metadata is not None
                kv_connector.bind_connector_metadata(
                    scheduler_output.kv_connector_metadata)

                # Background KV cache transfers happen here.
                # These transfers are designed to be async and the requests
                # involved may be disjoint from the running requests.
                # Do this here to save a collective_rpc.
                kv_connector.start_load_kv(get_forward_context())

        def maybe_wait_for_save():
            if has_kv_transfer_group():
                kv_connector = get_kv_transfer_group()
                kv_connector.wait_for_save()

        def maybe_get_finished() -> tuple[set[str], set[str]]:
            if has_kv_transfer_group():
                kv_connector = get_kv_transfer_group()
                return kv_connector.get_finished()
            else:
                return set(), set()

        self._update_states(scheduler_output)
        if not scheduler_output.total_num_scheduled_tokens:
            # KV send/recv even if no work to do.
            with set_forward_context(None, self.vllm_config):
                maybe_setup_kv_connector()
                maybe_wait_for_save()
                finished_sending, finished_recving = maybe_get_finished()
            # Return empty ModelRunnerOutput if there's no work to do.
            output = copy.deepcopy(EMPTY_MODEL_RUNNER_OUTPUT)
            if len(finished_sending) > 0 or len(finished_recving) > 0:
                output.finished_sending = finished_sending
                output.finished_recving = finished_recving
            return output

        # Prepare the decoder inputs.
        num_scheduled_tokens = scheduler_output.total_num_scheduled_tokens

        attn_metadata, logits_indices, spec_decode_metadata = (
            self._prepare_inputs(scheduler_output))
        if (self.use_cuda_graph
                and num_scheduled_tokens <= self.cudagraph_batch_sizes[-1]):
            # Use piecewise CUDA graphs.
            # Add padding to the batch size.
            num_input_tokens = self.vllm_config.pad_for_cudagraph(
                num_scheduled_tokens)
        else:
            # Eager mode.
            # Pad tokens to multiple of tensor_parallel_size when
            # enabled collective fusion for SP
            tp_size = self.vllm_config.parallel_config.tensor_parallel_size
            if self.vllm_config.compilation_config.pass_config. \
                enable_sequence_parallelism and tp_size > 1:
                from vllm.utils import round_up
                num_input_tokens = round_up(num_scheduled_tokens, tp_size)
            else:
                num_input_tokens = num_scheduled_tokens

        # _prepare_inputs may reorder the batch, so we must gather multi
        # modal outputs after that to ensure the correct order
        if self.is_multimodal_model:
            # Run the multimodal encoder if any.
            self._execute_mm_encoder(scheduler_output)
            mm_embeds = self._gather_mm_embeddings(scheduler_output)
        else:
            mm_embeds = []

        if self.is_multimodal_model:
            # NOTE(woosuk): To unify token ids and soft tokens (vision
            # embeddings), we always use embeddings (rather than token ids)
            # as input to the multimodal model, even when the input is text.
            input_ids = self.input_ids[:num_scheduled_tokens]
            if mm_embeds:
                inputs_embeds = self.model.get_input_embeddings(
                    input_ids, mm_embeds)
            else:
                inputs_embeds = self.model.get_input_embeddings(input_ids)
            # TODO(woosuk): Avoid the copy. Optimize.
            self.inputs_embeds[:num_scheduled_tokens].copy_(inputs_embeds)
            inputs_embeds = self.inputs_embeds[:num_input_tokens]
            input_ids = None
        else:
            # For text-only models, we use token ids as input.
            # While it is possible to use embeddings as input just like the
            # multimodal models, it is not desirable for performance since
            # then the embedding layer is not included in the CUDA graph.
            input_ids = self.input_ids[:num_input_tokens]
            inputs_embeds = None
        if self.uses_mrope:
            positions = self.mrope_positions[:, :num_input_tokens]
        else:
            positions = self.positions[:num_input_tokens]

        if get_pp_group().is_first_rank:
            intermediate_tensors = None
        else:
            assert intermediate_tensors is not None
            assert self.intermediate_tensors is not None
            for k, v in intermediate_tensors.items():
                self.intermediate_tensors[k][:num_input_tokens].copy_(
                    v[:num_input_tokens], non_blocking=True)
            intermediate_tensors = IntermediateTensors({
                k: v[:num_input_tokens]
                for k, v in self.intermediate_tensors.items()
            })

        # Run the decoder.
        # Use persistent buffers for CUDA graphs.
<<<<<<< HEAD
        with set_forward_context(attn_metadata, self.vllm_config):
            maybe_setup_kv_connector()
            hidden_states = self.model(
=======
        with set_forward_context(attn_metadata,
                                 self.vllm_config,
                                 num_tokens=num_input_tokens):
            output = self.model(
>>>>>>> 9b70e2b4
                input_ids=input_ids,
                positions=positions,
                intermediate_tensors=intermediate_tensors,
                inputs_embeds=inputs_embeds,
            )
<<<<<<< HEAD
            maybe_wait_for_save()
            finished_sending, finished_recving = maybe_get_finished()
=======

        if self.use_aux_hidden_state_outputs:
            hidden_states, aux_hidden_states = output
        else:
            hidden_states = output
>>>>>>> 9b70e2b4

        if not get_pp_group().is_last_rank:
            # For mid-pipeline stages, return the hidden states.
            return hidden_states

        sample_hidden_states = hidden_states[logits_indices]
        logits = self.model.compute_logits(sample_hidden_states, None)

        # Apply structured output bitmasks if present
        if scheduler_output.grammar_bitmask is not None:
            self.apply_grammar_bitmask(scheduler_output, logits)

        # Sample the next token and get logprobs if needed.
        sampling_metadata = self.input_batch.sampling_metadata
        if spec_decode_metadata is None:
            sampler_output = self.sampler(
                logits=logits,
                sampling_metadata=sampling_metadata,
            )
        else:
            # When indexing with a tensor (bonus_logits_indices), PyTorch
            # creates a new tensor with separate storage from the original
            # logits tensor. This means any in-place operations on bonus_logits
            # won't affect the original logits tensor.
            bonus_logits = logits[spec_decode_metadata.bonus_logits_indices]
            sampler_output = self.sampler(
                logits=bonus_logits,
                sampling_metadata=sampling_metadata,
            )
            bonus_token_ids = sampler_output.sampled_token_ids

            # Just like `bonus_logits`, `target_logits` is a new tensor with
            # separate storage from the original `logits` tensor. Therefore,
            # it is safe to update `target_logits` in place.
            target_logits = logits[spec_decode_metadata.target_logits_indices]
            output_token_ids = self.rejection_sampler(
                spec_decode_metadata,
                None,  # draft_probs
                target_logits,
                bonus_token_ids,
                sampling_metadata,
            )
            sampler_output.sampled_token_ids = output_token_ids

        # TODO(woosuk): The following loop can be slow since it iterates over
        # the requests one by one. Optimize.
        discard_sampled_tokens_req_indices = []
        for i, req_id in enumerate(self.input_batch.req_ids):
            req_state = self.requests[req_id]
            seq_len = (req_state.num_computed_tokens +
                       scheduler_output.num_scheduled_tokens[req_id])
            if seq_len < req_state.num_tokens:
                # Ignore the sampled token for partial prefills.
                # Rewind the generator state as if the token was not sampled.
                # This relies on cuda-specific torch-internal impl details
                generator = self.input_batch.generators.get(i)
                if generator is not None:
                    generator.set_offset(generator.get_offset() - 4)
                # Record the index of the request that should not be sampled,
                # so that we could clear the sampled tokens before returning.
                discard_sampled_tokens_req_indices.append(i)

        # NOTE: GPU -> CPU Sync happens here.
        # Move as many CPU operations as possible before this sync point.
        logprobs_tensors = sampler_output.logprobs_tensors
        logprobs_lists = logprobs_tensors.tolists() \
            if logprobs_tensors is not None else None

        # Compute prompt logprobs if needed.
        prompt_logprobs_dict = self._get_prompt_logprobs_dict(
            hidden_states[:num_scheduled_tokens],
            scheduler_output,
        )

        # Get the valid generated tokens.
        sampled_token_ids = sampler_output.sampled_token_ids
        max_gen_len = sampled_token_ids.shape[-1]
        if max_gen_len == 1:
            # No spec decode tokens.
            valid_sampled_token_ids = sampled_token_ids.tolist()
        else:
            # Includes spec decode tokens.
            valid_sampled_token_ids = self.rejection_sampler.parse_output(
                sampled_token_ids,
                self.input_batch.vocab_size,
            )
        # Mask out the sampled tokens that should not be sampled.
        for i in discard_sampled_tokens_req_indices:
            valid_sampled_token_ids[i].clear()

        if not self.use_spec_decode:
            # Speculative decoding is not enabled.
            spec_token_ids = None
        elif self.speculative_config.method == "ngram":
            assert isinstance(self.drafter, NgramProposer)
            spec_token_ids = self.generate_draft_token_ids(
                valid_sampled_token_ids, sampling_metadata)
        elif self.speculative_config.use_eagle():
            assert isinstance(self.drafter, EagleProposer)
            # TODO(woosuk): Refactor the loop.
            next_token_ids: list[int] = []
            for i, token_ids in enumerate(valid_sampled_token_ids):
                if token_ids:
                    # Common case.
                    next_token_id = token_ids[-1]
                else:
                    # Partial prefill (rare case).
                    # Get the next token id from the request state.
                    req_id = self.input_batch.req_ids[i]
                    req_state = self.requests[req_id]
                    seq_len = (req_state.num_computed_tokens +
                               scheduler_output.num_scheduled_tokens[req_id])
                    next_token_id = req_state.get_token_id(seq_len)
                next_token_ids.append(next_token_id)
            next_token_ids = torch.tensor(next_token_ids,
                                          dtype=torch.int32,
                                          device=self.device)

            if spec_decode_metadata is None:
                # input_ids can be None for multimodal models.
                target_token_ids = self.input_ids[:num_scheduled_tokens]
                target_positions = positions[:num_scheduled_tokens]
                if self.use_aux_hidden_state_outputs:
                    target_hidden_states = torch.cat(
                        [h[:num_scheduled_tokens] for h in aux_hidden_states],
                        dim=-1)
                else:
                    target_hidden_states = hidden_states[:num_scheduled_tokens]
                target_slot_mapping = attn_metadata.slot_mapping
                cu_num_tokens = attn_metadata.query_start_loc
            else:
                # TODO(woosuk): Refactor this.
                num_draft_tokens = spec_decode_metadata.num_draft_tokens
                num_rejected_tokens = [
                    n + 1 - len(valid_sampled_token_ids[i]) if n > 0 else 0
                    for i, n in enumerate(num_draft_tokens)
                ]
                num_rejected_tokens = torch.tensor(
                    num_rejected_tokens,
                    dtype=torch.int32,
                    device=self.device,
                )
                cu_num_tokens, token_indices = self.drafter.prepare_inputs(
                    attn_metadata.query_start_loc,
                    num_rejected_tokens,
                )
                target_token_ids = self.input_ids[token_indices]
                target_positions = positions[token_indices]
                if self.use_aux_hidden_state_outputs:
                    target_hidden_states = torch.cat(
                        [h[token_indices] for h in aux_hidden_states], dim=-1)
                else:
                    target_hidden_states = hidden_states[token_indices]
                target_slot_mapping = attn_metadata.slot_mapping[token_indices]

            draft_token_ids = self.drafter.propose(
                target_token_ids=target_token_ids,
                target_positions=target_positions,
                target_hidden_states=target_hidden_states,
                target_slot_mapping=target_slot_mapping,
                next_token_ids=next_token_ids,
                cu_num_tokens=cu_num_tokens,
                block_table=attn_metadata.block_table,
                sampling_metadata=sampling_metadata,
            )
            spec_token_ids = draft_token_ids.tolist()

        # Clear KVConnector state after all KVs are generated.
        if has_kv_transfer_group():
            get_kv_transfer_group().clear_connector_metadata()

        return ModelRunnerOutput(
            req_ids=self.input_batch.req_ids,
            req_id_to_index=self.input_batch.req_id_to_index,
            sampled_token_ids=valid_sampled_token_ids,
            spec_token_ids=spec_token_ids,
            logprobs=logprobs_lists,
            prompt_logprobs_dict=prompt_logprobs_dict,
            finished_sending=finished_sending,
            finished_recving=finished_recving,
        )

    def generate_draft_token_ids(
        self,
        sampled_token_ids: list[list[int]],
        sampling_metadata: SamplingMetadata,
    ) -> list[list[int]]:
        # TODO(woosuk): Optimize.
        draft_token_ids: list[list[int]] = []
        for i, sampled_ids in enumerate(sampled_token_ids):
            num_sampled_ids = len(sampled_ids)
            if not num_sampled_ids:
                # Skip speculative decoding.
                draft_token_ids.append([])
                continue

            # Skip requests that require sampling parameters that are not
            # supported with speculative decoding.
            req_id = self.input_batch.req_ids[i]
            if not is_spec_decode_supported(req_id, self.input_batch):
                draft_token_ids.append([])
                continue

            # Add sampled_token_ids to token_ids_cpu.
            start_idx = self.input_batch.num_tokens_no_spec[i]
            end_idx = start_idx + num_sampled_ids
            if end_idx >= self.max_model_len:
                # Skip requests that have already reached the max model length.
                draft_token_ids.append([])
                continue

            self.input_batch.token_ids_cpu[i, start_idx:end_idx] = sampled_ids
            drafter_output = self.drafter.propose(
                self.input_batch.token_ids_cpu[i, :end_idx])
            if drafter_output is None or len(drafter_output) == 0:
                draft_token_ids.append([])
            else:
                draft_token_ids.append(drafter_output.tolist())
        return draft_token_ids

    def load_model(self) -> None:
        logger.info("Starting to load model %s...", self.model_config.model)
        with DeviceMemoryProfiler() as m:  # noqa: SIM117
            time_before_load = time.perf_counter()
            self.model = get_model(vllm_config=self.vllm_config)
            if self.lora_config:
                self.model = self.load_lora_model(self.model,
                                                  self.model_config,
                                                  self.scheduler_config,
                                                  self.lora_config,
                                                  self.device)
            if hasattr(self, "drafter"):
                logger.info("Loading drafter model...")
                self.drafter.load_model(self.model)
            if self.use_aux_hidden_state_outputs:
                self.model.set_aux_hidden_state_layers(
                    self.model.get_eagle3_aux_hidden_state_layers())
            time_after_load = time.perf_counter()
        self.model_memory_usage = m.consumed_memory
        logger.info("Model loading took %.4f GiB and %.6f seconds",
                    self.model_memory_usage / GiB_bytes,
                    time_after_load - time_before_load)

    def _get_prompt_logprobs_dict(
        self,
        hidden_states: torch.Tensor,
        scheduler_output: "SchedulerOutput",
    ) -> dict[str, Optional[LogprobsTensors]]:
        num_prompt_logprobs_dict = self.input_batch.num_prompt_logprobs
        if not num_prompt_logprobs_dict:
            return {}

        in_progress_dict = self.input_batch.in_progress_prompt_logprobs_cpu
        prompt_logprobs_dict: dict[str, Optional[LogprobsTensors]] = {}

        # Since prompt logprobs are a rare feature, prioritize simple,
        # maintainable loop over optimal performance.
        completed_prefill_reqs = []
        for req_id, num_prompt_logprobs in num_prompt_logprobs_dict.items():

            num_tokens = scheduler_output.num_scheduled_tokens[req_id]

            # Get metadata for this request.
            request = self.requests[req_id]
            num_prompt_tokens = len(request.prompt_token_ids)
            prompt_token_ids = torch.tensor(request.prompt_token_ids).to(
                self.device, non_blocking=True)

            # Set up target LogprobsTensors object.
            logprobs_tensors = in_progress_dict.get(req_id)
            if not logprobs_tensors:
                # Create empty logprobs CPU tensors for the entire prompt.
                # If chunked, we'll copy in slice by slice.
                logprobs_tensors = LogprobsTensors.empty_cpu(
                    num_prompt_tokens - 1, num_prompt_logprobs + 1)
                in_progress_dict[req_id] = logprobs_tensors

            # Determine number of logits to retrieve.
            start_idx = request.num_computed_tokens
            start_tok = start_idx + 1
            num_remaining_tokens = num_prompt_tokens - start_tok
            if num_tokens <= num_remaining_tokens:
                # This is a chunk, more tokens remain.
                # In the == case, there are no more prompt logprobs to produce
                # but we want to defer returning them to the next step where we
                # have new generated tokens to return.
                num_logits = num_tokens
            else:
                # This is the last chunk of prompt tokens to return.
                num_logits = num_remaining_tokens
                completed_prefill_reqs.append(req_id)
                prompt_logprobs_dict[req_id] = logprobs_tensors

            if num_logits <= 0:
                # This can happen for the final chunk if we prefilled exactly
                # (num_prompt_tokens - 1) tokens for this request in the prior
                # step. There are no more prompt logprobs to produce.
                continue

            # Get the logits corresponding to this req's prompt tokens.
            # If this is a partial request (i.e. chunked prefill),
            # then there is prompt logprob generated for each index.
            req_idx = self.input_batch.req_id_to_index[req_id]
            offset = self.query_start_loc_np[req_idx].item()
            prompt_hidden_states = hidden_states[offset:offset + num_logits]
            logits = self.model.compute_logits(prompt_hidden_states, None)

            # Get the "target" tokens for each index. For prompt at index i,
            # the token at prompt index i+1 is the "sampled" token we want
            # to gather the logprob for.
            tgt_token_ids = prompt_token_ids[start_tok:start_tok + num_logits]

            # Compute prompt logprobs.
            logprobs = self.sampler.compute_logprobs(logits)
            token_ids, logprobs, ranks = self.sampler.gather_logprobs(
                logprobs, num_prompt_logprobs, tgt_token_ids)

            # Transfer GPU->CPU async.
            chunk_slice = slice(start_idx, start_idx + num_logits)
            logprobs_tensors.logprob_token_ids[chunk_slice].copy_(
                token_ids, non_blocking=True)
            logprobs_tensors.logprobs[chunk_slice].copy_(logprobs,
                                                         non_blocking=True)
            logprobs_tensors.selected_token_ranks[chunk_slice].copy_(
                ranks, non_blocking=True)

        # Remove requests that have completed prefill from the batch
        # num_prompt_logprobs_dict.
        for req_id in completed_prefill_reqs:
            del num_prompt_logprobs_dict[req_id]
            del in_progress_dict[req_id]

        # Must synchronize the non-blocking GPU->CPU transfers.
        if prompt_logprobs_dict:
            torch.cuda.synchronize()

        return prompt_logprobs_dict

    @torch.inference_mode()
    def _dummy_run(
        self,
        num_tokens: int,
    ) -> torch.Tensor:

        # Set num_scheduled_tokens based on num_tokens and max_num_seqs
        # for dummy run with LoRA so that the num_reqs collectively
        # has num_tokens in total.
        assert num_tokens <= self.scheduler_config.max_num_batched_tokens
        max_num_reqs = self.scheduler_config.max_num_seqs
        num_reqs = max_num_reqs if num_tokens >= max_num_reqs else num_tokens
        min_tokens_per_req = num_tokens // num_reqs
        num_scheduled_tokens_list = [min_tokens_per_req] * num_reqs
        num_scheduled_tokens_list[-1] += num_tokens % num_reqs
        assert sum(num_scheduled_tokens_list) == num_tokens
        assert len(num_scheduled_tokens_list) == num_reqs
        num_scheduled_tokens = np.array(num_scheduled_tokens_list,
                                        dtype=np.int32)

        with self.maybe_dummy_run_with_lora(self.lora_config,
                                            num_scheduled_tokens):
            model = self.model
            if self.is_multimodal_model:
                input_ids = None
                inputs_embeds = self.inputs_embeds[:num_tokens]
            else:
                input_ids = self.input_ids[:num_tokens]
                inputs_embeds = None
            if self.uses_mrope:
                positions = self.mrope_positions[:, :num_tokens]
            else:
                positions = self.positions[:num_tokens]

            if get_pp_group().is_first_rank:
                intermediate_tensors = None
            else:
                if self.intermediate_tensors is None:
                    self.intermediate_tensors = (
                        self.model.make_empty_intermediate_tensors(
                            batch_size=self.max_num_tokens,
                            dtype=self.model_config.dtype,
                            device=self.device))
                intermediate_tensors = IntermediateTensors({
                    k: v[:num_tokens]
                    for k, v in self.intermediate_tensors.items()
                })

            with set_forward_context(None,
                                     self.vllm_config,
                                     num_tokens=num_tokens):
                outputs = model(
                    input_ids=input_ids,
                    positions=positions,
                    intermediate_tensors=intermediate_tensors,
                    inputs_embeds=inputs_embeds,
                )
            if self.use_aux_hidden_state_outputs:
                hidden_states, _ = outputs
            else:
                hidden_states = outputs

            if self.use_spec_decode and \
                self.speculative_config.method in ('eagle', 'eagle3'):
                assert isinstance(self.drafter, EagleProposer)
                self.drafter.dummy_run(num_tokens)

        logit_indices = np.cumsum(num_scheduled_tokens) - 1
        return hidden_states[logit_indices]

    @torch.inference_mode()
    def _dummy_sampler_run(
        self,
        hidden_states: torch.Tensor,
    ) -> torch.Tensor:

        logits = self.model.compute_logits(hidden_states, None)
        num_reqs = logits.size(0)

        dummy_tensors = lambda v: torch.full(
            (num_reqs, ), v, device=self.device)

        dummy_metadata = SamplingMetadata(
            temperature=dummy_tensors(0.5),
            all_greedy=False,
            all_random=False,
            top_p=dummy_tensors(0.9),
            top_k=dummy_tensors(logits.size(1) - 1),
            min_p=None,
            generators={},
            max_num_logprobs=None,
            no_penalties=True,
            prompt_token_ids=None,
            frequency_penalties=dummy_tensors(0.1),
            presence_penalties=dummy_tensors(0.1),
            repetition_penalties=dummy_tensors(0.1),
            output_token_ids=[[] for _ in range(num_reqs)],
            min_tokens={},
            logit_bias=[None for _ in range(num_reqs)],
            allowed_token_ids_mask=None,
            bad_words_token_ids={},
        )
        try:
            sampler_output = self.sampler(logits=logits,
                                          sampling_metadata=dummy_metadata)
        except RuntimeError as e:
            if 'out of memory' in str(e):
                raise RuntimeError(
                    "CUDA out of memory occurred when warming up sampler with "
                    f"{num_reqs} dummy requests. Please try lowering "
                    "`max_num_seqs` or `gpu_memory_utilization` when "
                    "initializing the engine.") from e
            else:
                raise e
        if self.use_spec_decode:
            draft_token_ids = [[0] for _ in range(num_reqs)]
            dummy_spec_decode_metadata = SpecDecodeMetadata.make_dummy(
                draft_token_ids, self.device)

            num_tokens = sum(len(ids) for ids in draft_token_ids)
            # draft_probs = torch.randn(
            #     num_tokens, logits.shape[-1], device=self.device,
            #     dtype=logits.dtype)
            draft_probs = None
            target_logits = torch.randn(num_tokens,
                                        logits.shape[-1],
                                        device=self.device,
                                        dtype=logits.dtype)
            # NOTE(woosuk): Here, we should use int32 because the sampler uses
            # int32 for bonus_token_ids. If the dtype mismatches, re-compilation
            # will occur at runtime.
            bonus_token_ids = torch.zeros(num_reqs,
                                          device=self.device,
                                          dtype=torch.int32)
            self.rejection_sampler(
                dummy_spec_decode_metadata,
                draft_probs,
                target_logits,
                bonus_token_ids,
                dummy_metadata,
            )
        return sampler_output

    def profile_run(self) -> None:
        # Profile with multimodal encoder & encoder cache.
        # TODO: handle encoder-decoder models once we support them.
        if (self.is_multimodal_model and self.max_num_encoder_input_tokens > 0
                and self.encoder_cache_size > 0):

            # NOTE: Currently model is profiled with a single non-text
            # modality with the max possible input tokens even when
            # it supports multiple.
            max_tokens_by_modality_dict = self.mm_registry \
                .get_max_tokens_per_item_by_nonzero_modality(self.model_config)
            dummy_data_modality, max_tokens_per_mm_item = max(
                max_tokens_by_modality_dict.items(), key=lambda item: item[1])

            # Check how many items of this modality can be supported by
            # the encoder budget.
            encoder_budget = min(self.max_num_encoder_input_tokens,
                                 self.encoder_cache_size)

            max_num_mm_items_encoder_budget = cdiv(encoder_budget,
                                                   max_tokens_per_mm_item)

            # Check how many items of this modality can be supported by
            # the decoder budget.
            max_mm_items_per_req = self.mm_registry.get_mm_limits_per_prompt(
                self.model_config)[dummy_data_modality]

            # NOTE: We do not consider max_num_batched_tokens on purpose
            # because the multimodal embeddings can be generated in advance
            # and chunked prefilled.
            max_num_mm_items_decoder_budget = self.max_num_reqs * \
                max_mm_items_per_req

            max_num_mm_items = min(max_num_mm_items_encoder_budget,
                                   max_num_mm_items_decoder_budget)

            logger.info(
                "Encoder cache will be initialized with a budget of %s tokens,"
                " and profiled with %s %s items of the maximum feature size.",
                encoder_budget, max_num_mm_items, dummy_data_modality)

            # Create dummy batch of multimodal inputs.
            dummy_mm_kwargs = self.mm_registry.get_decoder_dummy_data(
                model_config=self.model_config,
                seq_len=self.max_num_tokens,
                mm_counts={
                    dummy_data_modality: 1
                },
            ).multi_modal_data

            batched_dummy_mm_inputs = MultiModalKwargs.batch(
                [dummy_mm_kwargs] * max_num_mm_items)
            batched_dummy_mm_inputs = MultiModalKwargs.as_kwargs(
                batched_dummy_mm_inputs, device=self.device)

            # Run multimodal encoder.
            dummy_encoder_outputs = self.model.get_multimodal_embeddings(
                **batched_dummy_mm_inputs)

            sanity_check_mm_encoder_outputs(
                dummy_encoder_outputs,
                expected_num_items=max_num_mm_items,
            )

            # Cache the dummy encoder outputs.
            self.encoder_cache["tmp"] = dict(enumerate(dummy_encoder_outputs))

        hidden_states = self._dummy_run(self.max_num_tokens)
        if get_pp_group().is_last_rank:
            sampler_output = self._dummy_sampler_run(hidden_states)
        else:
            sampler_output = None
        torch.cuda.synchronize()
        del hidden_states, sampler_output
        self.encoder_cache.clear()
        gc.collect()

    def capture_model(self) -> None:
        if not self.use_cuda_graph:
            logger.warning(
                "Skipping CUDA graph capture. Please add "
                "-O %s to use CUDA graphs.", CompilationLevel.PIECEWISE)
            return

        start_time = time.perf_counter()
        start_free_gpu_memory = torch.cuda.mem_get_info()[0]

        # Trigger CUDA graph capture for specific shapes.
        # Capture the large shapes first so that the smaller shapes
        # can reuse the memory pool allocated for the large shapes.
        with graph_capture(device=self.device):
            for num_tokens in reversed(self.cudagraph_batch_sizes):
                for _ in range(self.vllm_config.compilation_config.
                               cudagraph_num_of_warmups):
                    self._dummy_run(num_tokens)
                self._dummy_run(num_tokens)

        end_time = time.perf_counter()
        end_free_gpu_memory = torch.cuda.mem_get_info()[0]
        elapsed_time = end_time - start_time
        cuda_graph_size = start_free_gpu_memory - end_free_gpu_memory
        # This usually takes 5~20 seconds.
        logger.info("Graph capturing finished in %.0f secs, took %.2f GiB",
                    elapsed_time, cuda_graph_size / (1 << 30))

    def initialize_kv_cache(self, kv_cache_config: KVCacheConfig) -> None:
        """
        Initialize KV cache based on `kv_cache_config`.
        Args:
            kv_cache_config: Configuration for the KV cache, including the KV
            cache size of each layer
        """
        if len(kv_cache_config.kv_cache_groups) > 1:
            raise NotImplementedError(
                "Hybrid models with more than one KV cache type are not "
                "supported yet.")

        kv_caches: dict[str, torch.Tensor] = {}

        for kv_cache_group in kv_cache_config.kv_cache_groups:
            kv_cache_spec = kv_cache_group.kv_cache_spec
            for layer_name in kv_cache_group.layer_names:
                tensor_config = kv_cache_config.tensors[layer_name]
                assert tensor_config.size % kv_cache_spec.page_size_bytes == 0
                num_blocks = tensor_config.size // kv_cache_spec.page_size_bytes
                # `num_blocks` is the number of blocks the model runner can use.
                # `kv_cache_config.num_blocks` is the number of blocks that
                # KVCacheManager may allocate.
                # Since different GPUs may have different number of layers and
                # different memory capacities, `num_blocks` can be different on
                # different GPUs, and `kv_cache_config.num_blocks` is set to
                # the min of all `num_blocks`. Verify it here.
                assert num_blocks >= kv_cache_config.num_blocks
                if isinstance(kv_cache_spec, AttentionSpec):
                    kv_cache_shape = self.attn_backend.get_kv_cache_shape(
                        num_blocks, kv_cache_spec.block_size,
                        kv_cache_spec.num_kv_heads, kv_cache_spec.head_size)
                    dtype = kv_cache_spec.dtype
                    kv_caches[layer_name] = torch.zeros(kv_cache_shape,
                                                        dtype=dtype,
                                                        device=self.device)
                else:
                    # TODO: add new branches when introducing more types of
                    # KV cache specs.
                    raise ValueError("Unknown KV cache spec type.")

        bind_kv_cache(
            kv_caches,
            self.vllm_config.compilation_config.static_forward_context,
            self.kv_caches)

        if has_kv_transfer_group():
            get_kv_transfer_group().register_kv_caches(kv_caches)

    def get_kv_cache_spec(self) -> dict[str, KVCacheSpec]:
        """
        Generates the KVCacheSpec by parsing the kv cache format from each
        Attention module in the static forward context.
        Returns:
            KVCacheSpec: A dictionary mapping layer names to their KV cache
            format. Layers that do not need KV cache are not included.
        """

        layers = get_layers_from_vllm_config(self.vllm_config, Attention)
        block_size = self.vllm_config.cache_config.block_size
        use_mla = self.vllm_config.model_config.use_mla
        kv_cache_spec: dict[str, KVCacheSpec] = {}
        for layer_name, attn_module in layers.items():
            # TODO: Support other attention modules, e.g., cross-attention
            if attn_module.attn_type == AttentionType.DECODER:
                if attn_module.sliding_window is not None:
                    kv_cache_spec[layer_name] = SlidingWindowSpec(
                        block_size=block_size,
                        num_kv_heads=attn_module.num_kv_heads,
                        head_size=attn_module.head_size,
                        dtype=self.kv_cache_dtype,
                        sliding_window=attn_module.sliding_window,
                        use_mla=use_mla)
                else:
                    kv_cache_spec[layer_name] = FullAttentionSpec(
                        block_size=block_size,
                        num_kv_heads=attn_module.num_kv_heads,
                        head_size=attn_module.head_size,
                        dtype=self.kv_cache_dtype,
                        use_mla=use_mla)
            elif attn_module.attn_type in (AttentionType.ENCODER,
                                           AttentionType.ENCODER_ONLY):
                # encoder-only attention does not need KV cache.
                continue
            elif attn_module.attn_type == AttentionType.ENCODER_DECODER:
                raise NotImplementedError
            else:
                raise ValueError(
                    f"Unknown attention type: {attn_module.attn_type}")

        return kv_cache_spec<|MERGE_RESOLUTION|>--- conflicted
+++ resolved
@@ -1137,31 +1137,25 @@
 
         # Run the decoder.
         # Use persistent buffers for CUDA graphs.
-<<<<<<< HEAD
-        with set_forward_context(attn_metadata, self.vllm_config):
-            maybe_setup_kv_connector()
-            hidden_states = self.model(
-=======
         with set_forward_context(attn_metadata,
                                  self.vllm_config,
                                  num_tokens=num_input_tokens):
-            output = self.model(
->>>>>>> 9b70e2b4
+            maybe_setup_kv_connector()
+
+            model_output = self.model(
                 input_ids=input_ids,
                 positions=positions,
                 intermediate_tensors=intermediate_tensors,
                 inputs_embeds=inputs_embeds,
             )
-<<<<<<< HEAD
+
             maybe_wait_for_save()
             finished_sending, finished_recving = maybe_get_finished()
-=======
 
         if self.use_aux_hidden_state_outputs:
-            hidden_states, aux_hidden_states = output
+            hidden_states, aux_hidden_states = model_output
         else:
-            hidden_states = output
->>>>>>> 9b70e2b4
+            hidden_states = model_output
 
         if not get_pp_group().is_last_rank:
             # For mid-pipeline stages, return the hidden states.
