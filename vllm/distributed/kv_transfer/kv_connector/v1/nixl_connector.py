--- conflicted
+++ resolved
@@ -10,11 +10,7 @@
 from collections import defaultdict
 from collections.abc import Iterator
 from dataclasses import dataclass
-<<<<<<< HEAD
-from typing import TYPE_CHECKING, Any, Iterator, Union, Tuple
-=======
 from typing import TYPE_CHECKING, Any, Optional
->>>>>>> 7fdfa015
 
 import msgspec
 import torch
@@ -53,7 +49,6 @@
     NixlWrapper = None
 
 
-<<<<<<< HEAD
 class _NIXL_SUPPORTED_XPU_TYPE(enum.Enum):
     """nixl_connector supports the following xPUs (GPU not included)"""  
     TPU = "tpu"
@@ -62,58 +57,7 @@
     def support(cls, value):
         return value in cls._value2member_map_
 
-@dataclass
-class NixlKVTransferParams(KVTransferParams):
-
-    def __init__(
-        self,
-        do_remote_prefill: bool,
-        do_remote_decode: bool,
-        remote_block_ids: Optional[list[int]] = None,
-        remote_host: Optional[str] = None,
-        remote_port: Optional[int] = None,
-        remote_engine_id: Optional[str] = None,
-    ):
-        self.do_remote_prefill = do_remote_prefill
-        self.do_remote_decode = do_remote_decode
-        self.remote_block_ids = remote_block_ids
-        self.remote_host = remote_host
-        self.remote_port = remote_port
-        self.remote_engine_id = remote_engine_id
-
-    @staticmethod
-    def from_raw_dict(
-        raw_dict: Optional[dict[str,
-                                Any]]) -> Optional["NixlKVTransferParams"]:
-
-        # If no raw transfer params passed, return None.
-        if raw_dict is None:
-            return None
-
-        # Validate the request is formatted properly.
-        if (("do_remote_prefill" not in raw_dict)
-                or ("do_remote_decode" not in raw_dict)
-                or ("remote_block_ids" not in raw_dict)
-                or ("remote_host" not in raw_dict)
-                or ("remote_port" not in raw_dict)
-                or ("remote_engine_id" not in raw_dict)):
-            logger.warning(
-                "Got invalid KVTransferParams: %s. This "
-                "request will not utilize KVTransfer", raw_dict)
-            return None
-
-        return NixlKVTransferParams(
-            do_remote_prefill=raw_dict["do_remote_prefill"],
-            do_remote_decode=raw_dict["do_remote_decode"],
-            remote_block_ids=raw_dict["remote_block_ids"],
-            remote_host=raw_dict["remote_host"],
-            remote_port=raw_dict["remote_port"],
-            remote_engine_id=raw_dict["remote_engine_id"],
-        )
-
-
-=======
->>>>>>> 7fdfa015
+
 class NixlAgentMetadata(
         msgspec.Struct,
         omit_defaults=True,  # type: ignore[call-arg]
@@ -147,30 +91,14 @@
         local_block_ids: list[int],
         kv_transfer_params: dict[str, Any],
     ):
-<<<<<<< HEAD
-        assert request_id not in self.requests
-        if kv_transfer_params.do_remote_prefill:
-            assert kv_transfer_params.remote_engine_id is not None
-            assert kv_transfer_params.remote_block_ids is not None
-            assert kv_transfer_params.remote_host is not None
-            assert kv_transfer_params.remote_port is not None
-
-        self.requests[request_id] = ReqMeta(
-            local_block_ids=local_block_ids,
-            remote_block_ids=kv_transfer_params.remote_block_ids,
-            remote_engine_id=kv_transfer_params.remote_engine_id,
-            remote_host=kv_transfer_params.remote_host,
-            remote_port=kv_transfer_params.remote_port,
-            do_remote_prefill=kv_transfer_params.do_remote_prefill,
-            do_remote_decode=kv_transfer_params.do_remote_decode,
-=======
         self.requests[request_id] = ReqMeta(
             local_block_ids=local_block_ids,
             remote_block_ids=kv_transfer_params["remote_block_ids"],
             remote_engine_id=kv_transfer_params["remote_engine_id"],
             remote_host=kv_transfer_params["remote_host"],
             remote_port=kv_transfer_params["remote_port"],
->>>>>>> 7fdfa015
+            do_remote_prefill=kv_transfer_params["do_remote_prefill"],
+            do_remote_decode=kv_transfer_params["do_remote_decode"],
         )
 
 
@@ -315,26 +243,22 @@
                                  blocks: "KVCacheBlocks",
                                  num_external_tokens: int):
 
-<<<<<<< HEAD
-        assert isinstance(request.kv_transfer_params, NixlKVTransferParams)
-        if request.kv_transfer_params.do_remote_decode:
-            block_ids = blocks.get_block_ids()
-            all_full = request.num_tokens % self.block_size == 0
-            full_block_ids = (block_ids if all_full else block_ids[:-1])
-
-            if full_block_ids:
-                self._reqs_need_send[request.request_id] = (request, full_block_ids)
-
-        elif request.kv_transfer_params.do_remote_prefill:
-=======
         params = request.kv_transfer_params
         logger.debug(
             "NIXLConnector update_state_after_alloc: "
             "num_external_tokens=%s, kv_transfer_params=%s",
             num_external_tokens, params)
 
-        if params is not None and params.get("do_remote_prefill"):
->>>>>>> 7fdfa015
+        if not params:
+            return
+        if params.get("do_remote_decode"):
+            # NOTE: only need to save / send full computed blocks
+            block_ids = blocks.get_block_ids()
+            all_full = request.num_tokens % self.block_size == 0
+            full_block_ids = (block_ids if all_full else block_ids[:-1])
+            if full_block_ids:
+                self._reqs_need_send[request.request_id] = (request, full_block_ids)
+        elif params.get("do_remote_prefill"):
             # NOTE(rob): if prompt < block_size, no remote blocks
             # since the remote only sends fully computed blocks, so
             # skip recving for this request. num_external_tokens
@@ -351,7 +275,6 @@
                         "request will not utilize KVTransfer", params)
             else:
                 assert num_external_tokens == 0
-
             # Only trigger 1 KV transfer per request.
             params["do_remote_prefill"] = False
 
@@ -364,27 +287,16 @@
         # Loop through scheduled reqs and convert to ReqMeta.
         for req_id, (req, block_ids) in self._reqs_need_recv.items():
             assert req.kv_transfer_params is not None
-<<<<<<< HEAD
-            assert isinstance(req.kv_transfer_params, NixlKVTransferParams)
-
-            _kv_transfer_params = copy.deepcopy(req.kv_transfer_params)
-            _kv_transfer_params.do_remote_prefill = True
-
-=======
->>>>>>> 7fdfa015
             meta.add_new_req(
                 request_id=req_id,
                 local_block_ids=block_ids,
-                kv_transfer_params=_kv_transfer_params,
+                kv_transfer_params=req.kv_transfer_params,
             )
 
         for req_id, (req, block_ids) in self._reqs_need_send.items():
             assert req.kv_transfer_params is not None
-            assert isinstance(req.kv_transfer_params, NixlKVTransferParams)
-
             _kv_transfer_params = copy.deepcopy(req.kv_transfer_params)
             _kv_transfer_params.do_remote_decode = True
-
             meta.add_new_req(
                 request_id=req_id,
                 local_block_ids=block_ids,
